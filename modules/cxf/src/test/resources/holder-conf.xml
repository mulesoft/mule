<?xml version="1.0" encoding="UTF-8"?>
<mule xmlns="http://www.mulesoft.org/schema/mule/core"
      xmlns:xsi="http://www.w3.org/2001/XMLSchema-instance"
      xmlns:vm="http://www.mulesoft.org/schema/mule/vm"
      xmlns:http="http://www.mulesoft.org/schema/mule/http"
<<<<<<< HEAD
      xmlns:https="http://www.mulesoft.org/schema/mule/https"
      xmlns:mulexml="http://www.mulesoft.org/schema/mule/xml"
=======
>>>>>>> 11474881
      xmlns:cxf="http://www.mulesoft.org/schema/mule/cxf"
      xsi:schemaLocation="
           http://www.mulesoft.org/schema/mule/core http://www.mulesoft.org/schema/mule/core/current/mule.xsd
           http://www.mulesoft.org/schema/mule/http http://www.mulesoft.org/schema/mule/http/current/mule-http.xsd
           http://www.mulesoft.org/schema/mule/vm http://www.mulesoft.org/schema/mule/vm/current/mule-vm.xsd
           http://www.mulesoft.org/schema/mule/cxf http://www.mulesoft.org/schema/mule/cxf/current/mule-cxf.xsd">

    <custom-transformer name="holderTransformer" class="org.mule.module.cxf.HolderTestCase$HolderTransformer"/>
    <custom-transformer name="holderTransformer2" class="org.mule.module.cxf.HolderTestCase$HolderTransformer2"/>
    <custom-transformer name="holderTransformer3" class="org.mule.module.cxf.HolderTestCase$HolderTransformer3"/>

    <flow name="echoService">
        <inbound-endpoint address="http://localhost:${port1}/echo" />
        <cxf:jaxws-service serviceClass="org.mule.module.cxf.HolderService" />
        <component class="org.mule.module.cxf.HolderServiceImpl" />
    </flow>


    <flow name="echoServiceClient" processingStrategy="synchronous">
        <inbound-endpoint address="vm://echoClient" exchange-pattern="request-response"/>
        <transformer ref="holderTransformer"/>
        <cxf:jaxws-client serviceClass="org.mule.module.cxf.HolderService" operation="echo"/>
        <outbound-endpoint address="http://localhost:${port1}/echo" />
    </flow>
    <flow name="echoServiceClientProxy" processingStrategy="synchronous">
        <inbound-endpoint address="vm://echoClientProxy" exchange-pattern="request-response"/>
        <transformer ref="holderTransformer"/>
        <cxf:jaxws-client clientClass="org.mule.module.cxf.HolderServiceService" port="HolderServicePort"
                operation="echo" wsdlLocation="echoHolder.wsdl"/>
        <outbound-endpoint address="http://localhost:${port1}/echo" />
    </flow>


    <flow name="echo2ServiceClient" processingStrategy="synchronous">
        <inbound-endpoint address="vm://echo2Client" exchange-pattern="request-response"/>
        <transformer ref="holderTransformer2"/>
        <cxf:jaxws-client serviceClass="org.mule.module.cxf.HolderService" operation="echo2" />
        <outbound-endpoint address="http://localhost:${port1}/echo" />
    </flow>
    <flow name="echo2ServiceClientProxy" processingStrategy="synchronous">
        <inbound-endpoint address="vm://echo2ClientProxy" exchange-pattern="request-response"/>
        <transformer ref="holderTransformer2"/>
        <cxf:jaxws-client clientClass="org.mule.module.cxf.HolderServiceService" port="HolderServicePort"
                operation="echo2" wsdlLocation="echoHolder.wsdl"/>
        <outbound-endpoint address="http://localhost:${port1}/echo" />
    </flow>


    <flow name="echo3ServiceClient" processingStrategy="synchronous">
        <inbound-endpoint address="vm://echo3Client" exchange-pattern="request-response"/>
        <transformer ref="holderTransformer3"/>
        <cxf:jaxws-client serviceClass="org.mule.module.cxf.HolderService" operation="echo3" />
        <outbound-endpoint address="http://localhost:${port1}/echo" />
    </flow>
    <flow name="echo3ServiceClientProxy" processingStrategy="synchronous">
        <inbound-endpoint address="vm://echo3ClientProxy" exchange-pattern="request-response"/>
        <transformer ref="holderTransformer3"/>
        <cxf:jaxws-client clientClass="org.mule.module.cxf.HolderServiceService" port="HolderServicePort"
                operation="echo3" wsdlLocation="echoHolder.wsdl"/>
        <outbound-endpoint address="http://localhost:${port1}/echo" />
    </flow>

</mule><|MERGE_RESOLUTION|>--- conflicted
+++ resolved
@@ -3,11 +3,6 @@
       xmlns:xsi="http://www.w3.org/2001/XMLSchema-instance"
       xmlns:vm="http://www.mulesoft.org/schema/mule/vm"
       xmlns:http="http://www.mulesoft.org/schema/mule/http"
-<<<<<<< HEAD
-      xmlns:https="http://www.mulesoft.org/schema/mule/https"
-      xmlns:mulexml="http://www.mulesoft.org/schema/mule/xml"
-=======
->>>>>>> 11474881
       xmlns:cxf="http://www.mulesoft.org/schema/mule/cxf"
       xsi:schemaLocation="
            http://www.mulesoft.org/schema/mule/core http://www.mulesoft.org/schema/mule/core/current/mule.xsd
@@ -25,13 +20,13 @@
         <component class="org.mule.module.cxf.HolderServiceImpl" />
     </flow>
 
-
     <flow name="echoServiceClient" processingStrategy="synchronous">
         <inbound-endpoint address="vm://echoClient" exchange-pattern="request-response"/>
         <transformer ref="holderTransformer"/>
         <cxf:jaxws-client serviceClass="org.mule.module.cxf.HolderService" operation="echo"/>
         <outbound-endpoint address="http://localhost:${port1}/echo" />
     </flow>
+
     <flow name="echoServiceClientProxy" processingStrategy="synchronous">
         <inbound-endpoint address="vm://echoClientProxy" exchange-pattern="request-response"/>
         <transformer ref="holderTransformer"/>
