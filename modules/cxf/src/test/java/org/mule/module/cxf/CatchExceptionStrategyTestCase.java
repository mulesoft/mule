--- conflicted
+++ resolved
@@ -10,10 +10,7 @@
 import static org.junit.Assert.assertEquals;
 import static org.junit.Assert.assertNotNull;
 import static org.junit.Assert.assertTrue;
-<<<<<<< HEAD
-=======
 import static org.mule.module.http.api.client.HttpRequestOptionsBuilder.newOptions;
->>>>>>> 11474881
 import org.mule.DefaultMuleMessage;
 import org.mule.api.MuleEvent;
 import org.mule.api.MuleException;
@@ -23,12 +20,8 @@
 import org.mule.api.transformer.TransformerException;
 import org.mule.config.i18n.CoreMessages;
 import org.mule.exception.TemplateMessagingExceptionStrategy;
-<<<<<<< HEAD
+import org.mule.module.http.api.client.HttpRequestOptions;
 import org.mule.tck.junit4.FunctionalTestCase;
-=======
-import org.mule.module.http.api.client.HttpRequestOptions;
-import org.mule.tck.AbstractServiceAndFlowTestCase;
->>>>>>> 11474881
 import org.mule.tck.junit4.rule.DynamicPort;
 import org.mule.transformer.AbstractTransformer;
 import org.mule.transport.http.HttpConnector;
@@ -71,23 +64,9 @@
     @Override
     protected String getConfigFile()
     {
-        return "catch-exception-strategy-flow-conf.xml";
+        return "catch-exception-strategy-flow-conf-httpn.xml";
     }
 
-<<<<<<< HEAD
-=======
-    @Parameterized.Parameters
-    public static Collection<Object[]> parameters()
-    {
-        return Arrays.asList(new Object[][] {
-                {ConfigVariant.SERVICE, "catch-exception-strategy-service-conf.xml"},
-                {ConfigVariant.FLOW, "catch-exception-strategy-flow-conf.xml"},
-                {ConfigVariant.FLOW, "catch-exception-strategy-flow-conf-httpn.xml"}
-        });
-    }
-
-
->>>>>>> 11474881
     @Test
     public void testFaultInCxfServiceWithCatchExceptionStrategy() throws Exception
     {
