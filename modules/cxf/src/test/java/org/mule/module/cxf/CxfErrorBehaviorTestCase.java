/*
 * Copyright (c) MuleSoft, Inc.  All rights reserved.  http://www.mulesoft.com
 * The software in this package is published under the terms of the CPAL v1.0
 * license, a copy of which has been included with this distribution in the
 * LICENSE.txt file.
 */
package org.mule.module.cxf;

import static org.hamcrest.Matchers.containsString;
import static org.junit.Assert.assertEquals;
import static org.junit.Assert.assertNotNull;
import static org.junit.Assert.assertNull;
import static org.junit.Assert.assertThat;
import static org.junit.Assert.assertTrue;
<<<<<<< HEAD
=======
import static org.mule.module.http.api.client.HttpRequestOptionsBuilder.newOptions;
>>>>>>> b6f34168
import org.mule.DefaultMuleMessage;
import org.mule.api.MessagingException;
import org.mule.api.MuleMessage;
import org.mule.api.client.MuleClient;
import org.mule.api.transformer.TransformerException;
import org.mule.config.i18n.CoreMessages;
<<<<<<< HEAD
import org.mule.tck.junit4.FunctionalTestCase;
=======
import org.mule.module.http.api.client.HttpRequestOptions;
import org.mule.tck.AbstractServiceAndFlowTestCase;
>>>>>>> b6f34168
import org.mule.tck.junit4.rule.DynamicPort;
import org.mule.transformer.AbstractTransformer;
import org.mule.transport.http.HttpConnector;
import org.mule.transport.http.HttpConstants;

import java.util.Map;

import org.apache.cxf.interceptor.Fault;
import org.junit.Rule;
import org.junit.Test;

public class CxfErrorBehaviorTestCase extends FunctionalTestCase
{
    private static final String requestFaultPayload =
        "<soap:Envelope xmlns:soap=\"http://schemas.xmlsoap.org/soap/envelope/\"\n" +
            "           xmlns:hi=\"http://cxf.module.mule.org/\">\n" +
            "<soap:Body>\n" +
            "<hi:sayHi>\n" +
            "    <arg0></arg0>\n" +
            "</hi:sayHi>\n" +
            "</soap:Body>\n" +
            "</soap:Envelope>";

    private static final String requestPayload =
            "<soap:Envelope xmlns:soap=\"http://schemas.xmlsoap.org/soap/envelope/\"\n" +
            "           xmlns:hi=\"http://example.cxf.module.mule.org/\">\n" +
            "<soap:Body>\n" +
            "<hi:sayHi>\n" +
            "    <arg0>hi</arg0>\n" +
            "</hi:sayHi>\n" +
            "</soap:Body>\n" +
            "</soap:Envelope>";


    @Rule
    public DynamicPort dynamicPort = new DynamicPort("port1");

<<<<<<< HEAD
=======
    public static final HttpRequestOptions HTTP_REQUEST_OPTIONS = newOptions().method(org.mule.module.http.api.HttpConstants.Methods.POST.name()).disableStatusCodeValidation().build();

    public CxfErrorBehaviorTestCase(ConfigVariant variant, String configResources)
    {
        super(variant, configResources);
    }
>>>>>>> b6f34168

    @Override
    protected String getConfigFile()
    {
<<<<<<< HEAD
        return "cxf-error-behavior-flow.xml";
=======
        return Arrays.asList(new Object[][] {
                {ConfigVariant.SERVICE, "cxf-error-behavior-service.xml"},
                {ConfigVariant.FLOW, "cxf-error-behavior-flow.xml"},
                {ConfigVariant.FLOW, "cxf-error-behavior-flow-httpn.xml"}
        });
>>>>>>> b6f34168
    }

    @Test
    public void testFaultInCxfService() throws Exception
    {
        MuleMessage request = new DefaultMuleMessage(requestFaultPayload, (Map<String,Object>)null, muleContext);
        MuleClient client = muleContext.getClient();
        MuleMessage response = client.send("http://localhost:" + dynamicPort.getNumber() + "/testServiceWithFault", request, HTTP_REQUEST_OPTIONS);
        assertNotNull(response);
        assertTrue(response.getPayloadAsString().contains("<faultstring>"));
        assertEquals(String.valueOf(HttpConstants.SC_INTERNAL_SERVER_ERROR), response.getInboundProperty(HttpConnector.HTTP_STATUS_PROPERTY).toString());
    }

    @Test
    public void testFaultInCxfSimpleService() throws Exception
    {
        MuleMessage request = new DefaultMuleMessage(requestPayload, (Map<String,Object>)null, muleContext);
        MuleClient client = muleContext.getClient();
        MuleMessage response = client.send("http://localhost:" + dynamicPort.getNumber() + "/testSimpleServiceWithFault", request, HTTP_REQUEST_OPTIONS);
        assertNotNull(response);
        assertTrue(response.getPayloadAsString().contains("<faultstring>"));
        assertEquals(String.valueOf(HttpConstants.SC_INTERNAL_SERVER_ERROR), response.getInboundProperty(HttpConnector.HTTP_STATUS_PROPERTY).toString());
    }

    @Test
    public void testExceptionThrownInTransformer() throws Exception
    {
        MuleMessage request = new DefaultMuleMessage(requestPayload, (Map<String,Object>)null, muleContext);
        MuleClient client = muleContext.getClient();
        MuleMessage response = client.send("http://localhost:" + dynamicPort.getNumber() + "/testTransformerException", request, HTTP_REQUEST_OPTIONS);
        assertNotNull(response);
        assertTrue(response.getPayloadAsString().contains("<faultstring>"));
        assertEquals(String.valueOf(HttpConstants.SC_INTERNAL_SERVER_ERROR), response.getInboundProperty(HttpConnector.HTTP_STATUS_PROPERTY).toString());
    }

    @Test
    public void testUnwrapException() throws Exception
    {
        MuleMessage request = new DefaultMuleMessage(requestPayload, (Map<String,Object>)null, muleContext);
        MuleClient client = muleContext.getClient();
        MuleMessage response = client.send("http://localhost:" + dynamicPort.getNumber() + "/testUnwrapException", request, HTTP_REQUEST_OPTIONS);
        assertNotNull(response);
        assertTrue(response.getPayloadAsString().contains("Illegal argument!!"));
        assertEquals(String.valueOf(HttpConstants.SC_INTERNAL_SERVER_ERROR), response.getInboundProperty(HttpConnector.HTTP_STATUS_PROPERTY).toString());
    }

    @Test
    public void testClientWithSOAPFault() throws Exception
    {
        MuleMessage request = new DefaultMuleMessage("hello", (Map<String,Object>)null, muleContext);
        MuleClient client = muleContext.getClient();
        MuleMessage response = client.send("vm://testClientSOAPFault", request);
        assertNotNull(response);
        assertNotNull(response.getExceptionPayload());
        assertTrue(response.getExceptionPayload().getException().getCause() instanceof Fault);
        assertNull(response.getInboundProperty(HttpConnector.HTTP_STATUS_PROPERTY));
    }

    @Test
    public void testClientWithTransformerException() throws Exception
    {
        MuleMessage request = new DefaultMuleMessage("hello", (Map<String,Object>)null, muleContext);
        MuleClient client = muleContext.getClient();
        MuleMessage response = client.send("vm://testClientTransformerException", request);
        assertNotNull(response);
        assertNotNull(response.getExceptionPayload());
        assertTrue(response.getExceptionPayload().getException() instanceof MessagingException);
    }

    @Test
    public void testServerClientProxyWithFault() throws Exception
    {
        MuleClient client = muleContext.getClient();
        MuleMessage result = client.send("http://localhost:" + dynamicPort.getNumber() + "/testProxyWithFault", new DefaultMuleMessage(requestFaultPayload, muleContext), HTTP_REQUEST_OPTIONS);
        String resString = result.getPayloadAsString();
        assertThat(resString, containsString("<faultstring>Cxf Exception Message</faultstring>"));
        assertEquals(String.valueOf(HttpConstants.SC_INTERNAL_SERVER_ERROR), result.getInboundProperty(HttpConnector.HTTP_STATUS_PROPERTY).toString());
    }

    @Test
    public void testServerClientProxyWithTransformerException() throws Exception
    {
        MuleClient client = muleContext.getClient();
        MuleMessage result = client.send("http://localhost:" + dynamicPort.getNumber() + "/testProxyWithTransformerException", new DefaultMuleMessage(requestPayload, muleContext), HTTP_REQUEST_OPTIONS);
        String resString = result.getPayloadAsString();
        assertTrue(resString.contains("TransformerException"));
        assertEquals(String.valueOf(HttpConstants.SC_INTERNAL_SERVER_ERROR), result.getInboundProperty(HttpConnector.HTTP_STATUS_PROPERTY).toString());
    }
    @Test
    public void testServerClientJaxwsWithUnwrapFault() throws Exception
    {
        MuleClient client = muleContext.getClient();
        MuleMessage result = client.send("http://localhost:" + dynamicPort.getNumber() + "/testUnwrapProxyFault", new DefaultMuleMessage(requestPayload, muleContext), HTTP_REQUEST_OPTIONS);
        String resString = result.getPayloadAsString();
        assertThat(resString, containsString("Illegal argument!!"));
        assertEquals(String.valueOf(HttpConstants.SC_INTERNAL_SERVER_ERROR), result.getInboundProperty(HttpConnector.HTTP_STATUS_PROPERTY).toString());
    }

    public static class CxfTransformerThrowsExceptions extends AbstractTransformer
    {
        @Override
        protected Object doTransform(Object src, String enc) throws TransformerException
        {
            throw new TransformerException(CoreMessages.failedToBuildMessage());
        }
    }
}<|MERGE_RESOLUTION|>--- conflicted
+++ resolved
@@ -12,33 +12,31 @@
 import static org.junit.Assert.assertNull;
 import static org.junit.Assert.assertThat;
 import static org.junit.Assert.assertTrue;
-<<<<<<< HEAD
-=======
 import static org.mule.module.http.api.client.HttpRequestOptionsBuilder.newOptions;
->>>>>>> b6f34168
 import org.mule.DefaultMuleMessage;
 import org.mule.api.MessagingException;
 import org.mule.api.MuleMessage;
 import org.mule.api.client.MuleClient;
 import org.mule.api.transformer.TransformerException;
 import org.mule.config.i18n.CoreMessages;
-<<<<<<< HEAD
+import org.mule.module.http.api.client.HttpRequestOptions;
 import org.mule.tck.junit4.FunctionalTestCase;
-=======
-import org.mule.module.http.api.client.HttpRequestOptions;
-import org.mule.tck.AbstractServiceAndFlowTestCase;
->>>>>>> b6f34168
 import org.mule.tck.junit4.rule.DynamicPort;
 import org.mule.transformer.AbstractTransformer;
 import org.mule.transport.http.HttpConnector;
 import org.mule.transport.http.HttpConstants;
 
+import java.util.Arrays;
+import java.util.Collection;
 import java.util.Map;
 
 import org.apache.cxf.interceptor.Fault;
 import org.junit.Rule;
 import org.junit.Test;
+import org.junit.runner.RunWith;
+import org.junit.runners.Parameterized;
 
+@RunWith(Parameterized.class)
 public class CxfErrorBehaviorTestCase extends FunctionalTestCase
 {
     private static final String requestFaultPayload =
@@ -62,31 +60,27 @@
             "</soap:Envelope>";
 
 
+    public static final HttpRequestOptions HTTP_REQUEST_OPTIONS = newOptions().method(org.mule.module.http.api.HttpConstants.Methods.POST.name()).disableStatusCodeValidation().build();
+    
     @Rule
     public DynamicPort dynamicPort = new DynamicPort("port1");
 
-<<<<<<< HEAD
-=======
-    public static final HttpRequestOptions HTTP_REQUEST_OPTIONS = newOptions().method(org.mule.module.http.api.HttpConstants.Methods.POST.name()).disableStatusCodeValidation().build();
+    @Parameterized.Parameter
+    public String config;
 
-    public CxfErrorBehaviorTestCase(ConfigVariant variant, String configResources)
+    @Parameterized.Parameters
+    public static Collection<Object[]> parameters()
     {
-        super(variant, configResources);
+        return Arrays.asList(new Object[][] {
+                {"cxf-error-behavior-flow.xml"},
+                {"cxf-error-behavior-flow-httpn.xml"}
+        });
     }
->>>>>>> b6f34168
-
+    
     @Override
     protected String getConfigFile()
     {
-<<<<<<< HEAD
-        return "cxf-error-behavior-flow.xml";
-=======
-        return Arrays.asList(new Object[][] {
-                {ConfigVariant.SERVICE, "cxf-error-behavior-service.xml"},
-                {ConfigVariant.FLOW, "cxf-error-behavior-flow.xml"},
-                {ConfigVariant.FLOW, "cxf-error-behavior-flow-httpn.xml"}
-        });
->>>>>>> b6f34168
+        return config;
     }
 
     @Test
