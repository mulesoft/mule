--- conflicted
+++ resolved
@@ -42,12 +42,14 @@
 import org.springframework.context.ConfigurableApplicationContext;
 import org.springframework.context.support.AbstractApplicationContext;
 
-public class SpringRegistry extends AbstractRegistry implements LifecycleRegistry, Injector {
+public class SpringRegistry extends AbstractRegistry implements LifecycleRegistry, Injector
+{
 
   public static final String REGISTRY_ID = "org.mule.Registry.Spring";
 
   /**
-   * Key used to lookup Spring Application Context from SpringRegistry via Mule's Registry interface.
+   * Key used to lookup Spring Application Context from SpringRegistry via Mule's
+   * Registry interface.
    */
   public static final String SPRING_APPLICATION_CONTEXT = "springApplicationContext";
 
@@ -57,99 +59,101 @@
 
   private RegistrationDelegate registrationDelegate;
 
-  // This is used to track the Spring context lifecycle since there is no way to confirm the
-  // lifecycle phase from the application context
+  //This is used to track the Spring context lifecycle since there is no way to confirm the
+  //lifecycle phase from the application context
   protected AtomicBoolean springContextInitialised = new AtomicBoolean(false);
 
-  // Registered objects before the spring registry has been initialised.
+  //Registered objects before the spring registry has been initialised.
   private final Map<String, BeanDefinition> registeredBeanDefinitionsBeforeInitialization = new HashMap<>();
 
-  public SpringRegistry(ApplicationContext applicationContext, MuleContext muleContext) {
+  public SpringRegistry(ApplicationContext applicationContext, MuleContext muleContext)
+  {
     super(REGISTRY_ID, muleContext);
     setApplicationContext(applicationContext);
   }
 
-  public SpringRegistry(String id, ApplicationContext applicationContext, MuleContext muleContext) {
+  public SpringRegistry(String id, ApplicationContext applicationContext, MuleContext muleContext)
+  {
     super(id, muleContext);
     setApplicationContext(applicationContext);
   }
 
-  public SpringRegistry(ConfigurableApplicationContext applicationContext, ApplicationContext parentContext,
-                        MuleContext muleContext) {
+  public SpringRegistry(ConfigurableApplicationContext applicationContext, ApplicationContext parentContext, MuleContext muleContext)
+  {
     super(REGISTRY_ID, muleContext);
     applicationContext.setParent(parentContext);
     setApplicationContext(applicationContext);
   }
 
-  public SpringRegistry(String id, ConfigurableApplicationContext applicationContext, ApplicationContext parentContext,
-                        MuleContext muleContext) {
+  public SpringRegistry(String id, ConfigurableApplicationContext applicationContext, ApplicationContext parentContext, MuleContext muleContext)
+  {
     super(id, muleContext);
     applicationContext.setParent(parentContext);
     setApplicationContext(applicationContext);
   }
 
-  private void setApplicationContext(ApplicationContext applicationContext) {
+  private void setApplicationContext(ApplicationContext applicationContext)
+  {
     this.applicationContext = applicationContext;
-    if (applicationContext instanceof ConfigurableApplicationContext) {
+    if (applicationContext instanceof ConfigurableApplicationContext)
+    {
       readOnly = false;
       registrationDelegate = new ConfigurableRegistrationDelegate((ConfigurableApplicationContext) applicationContext);
-    } else {
+    }
+    else
+    {
       readOnly = true;
       registrationDelegate = new ReadOnlyRegistrationDelegate();
     }
   }
 
   @Override
-  protected void doInitialise() throws InitialisationException {
-    ((AbstractApplicationContext) applicationContext)
-        .addBeanFactoryPostProcessor(createBeforeInitialisationRegisteredObjectsPostProcessor());
-
-    // This is used to track the Spring context lifecycle since there is no way to confirm the lifecycle phase from the
-    // application context
+  protected void doInitialise() throws InitialisationException
+  {
+    ((AbstractApplicationContext) applicationContext).addBeanFactoryPostProcessor(createBeforeInitialisationRegisteredObjectsPostProcessor());
+
+    //This is used to track the Spring context lifecycle since there is no way to confirm the lifecycle phase from the application context
     springContextInitialised.set(true);
 
-    if (!readOnly) {
+    if (!readOnly)
+    {
       ((ConfigurableApplicationContext) applicationContext).refresh();
     }
 
-    initTransformers();
-  }
-
-  private BeanDefinitionRegistryPostProcessor createBeforeInitialisationRegisteredObjectsPostProcessor() {
-    return new BeanDefinitionRegistryPostProcessor() {
-
+  }
+
+  private BeanDefinitionRegistryPostProcessor createBeforeInitialisationRegisteredObjectsPostProcessor()
+  {
+    return new BeanDefinitionRegistryPostProcessor()
+    {
       @Override
-      public void postProcessBeanDefinitionRegistry(BeanDefinitionRegistry registry) throws BeansException {
-        registeredBeanDefinitionsBeforeInitialization.entrySet().stream().forEach(beanDefinitionEntry -> {
+      public void postProcessBeanDefinitionRegistry(BeanDefinitionRegistry registry) throws BeansException
+      {
+        registeredBeanDefinitionsBeforeInitialization.entrySet().stream().forEach( beanDefinitionEntry -> {
           registry.registerBeanDefinition(beanDefinitionEntry.getKey(), beanDefinitionEntry.getValue());
         });
       }
 
       @Override
-      public void postProcessBeanFactory(ConfigurableListableBeanFactory beanFactory) throws BeansException {
-        // do nothing
+      public void postProcessBeanFactory(ConfigurableListableBeanFactory beanFactory) throws BeansException
+      {
+        //do nothing
       }
     };
   }
 
-  /**
-   * Forces prototype instances of {@link TransformerResolver} and {@link Converter} to be created, so that
-   * {@link PostRegistrationActionsPostProcessor} can work its magic
-   */
-  private void initTransformers() {
-    applicationContext.getBeansOfType(TransformerResolver.class);
-    applicationContext.getBeansOfType(Converter.class);
-  }
-
-  @Override
-  public void doDispose() {
+  @Override
+  public void doDispose()
+  {
     // check we aren't trying to close a context which has never been started,
     // spring's appContext.isActive() isn't working for this case
-    if (!springContextInitialised.get()) {
+    if (!springContextInitialised.get())
+    {
       return;
     }
 
-    if (!isReadOnly() && ((ConfigurableApplicationContext) applicationContext).isActive()) {
+    if (!isReadOnly() && ((ConfigurableApplicationContext) applicationContext).isActive())
+    {
       ((ConfigurableApplicationContext) applicationContext).close();
     }
 
@@ -159,7 +163,8 @@
   }
 
   @Override
-  protected RegistryLifecycleManager createLifecycleManager() {
+  protected RegistryLifecycleManager createLifecycleManager()
+  {
     return new SpringRegistryLifecycleManager(getRegistryId(), this, muleContext);
   }
 
@@ -169,99 +174,63 @@
    * @return the result of invoking {@link #lookupObject(String, boolean)} with {@code true} as the second argument
    */
   @Override
-  public <T> T lookupObject(String key) {
+  public <T> T lookupObject(String key)
+  {
     return (T) lookupObject(key, true);
   }
 
   /**
-   * If looks for the bean registered under {@code key}. If the returned bean is a prototype and {@code applyLifecycle} is
-   * {@code true}, then the completed lifecycle phases are applied to the returning bean
+   * If looks for the bean registered under {@code key}.
+   * If the returned bean is a prototype and {@code applyLifecycle}
+   * is {@code true}, then the completed lifecycle phases
+   * are applied to the returning bean
    *
-   * @param key the key of the object you're looking for
-   * @param applyLifecycle if lifecycle should be applied to the returned object. Passing {@code true} doesn't guarantee that the
-   *        lifecycle is applied
+   * @param key            the key of the object you're looking for
+   * @param applyLifecycle if lifecycle should be applied to the returned object.
+   *                       Passing {@code true} doesn't guarantee that the lifecycle is applied
    * @return object or {@code null} if not found
    */
   @SuppressWarnings("unchecked")
   @Override
-  public Object lookupObject(String key, boolean applyLifecycle) {
-    if (StringUtils.isBlank(key)) {
-      logger.warn(createStaticMessage("Detected a lookup attempt with an empty or null key").getMessage(),
-                  new Throwable().fillInStackTrace());
+  public Object lookupObject(String key, boolean applyLifecycle)
+  {
+    if (StringUtils.isBlank(key))
+    {
+      logger.warn(
+              createStaticMessage("Detected a lookup attempt with an empty or null key").getMessage(),
+              new Throwable().fillInStackTrace());
       return null;
     }
 
-    if (key.equals(SPRING_APPLICATION_CONTEXT) && applicationContext != null) {
+    if (key.equals(SPRING_APPLICATION_CONTEXT) && applicationContext != null)
+    {
       return applicationContext;
-    } else {
+    }
+    else
+    {
       Object object;
-      try {
+      try
+      {
         object = applicationContext.getBean(key);
-      } catch (NoSuchBeanDefinitionException e) {
-        if (logger.isDebugEnabled()) {
+      }
+      catch (NoSuchBeanDefinitionException e)
+      {
+        if (logger.isDebugEnabled())
+        {
           logger.debug(e.getMessage(), e);
         }
-<<<<<<< HEAD
         return null;
       }
 
-      if (applyLifecycle && !applicationContext.isSingleton(key)) {
-        try {
+      if (applyLifecycle && !applicationContext.isSingleton(key))
+      {
+        try
+        {
           getLifecycleManager().applyCompletedPhases(object);
-        } catch (Exception e) {
+        }
+        catch (Exception e)
+        {
           throw new MuleRuntimeException(createStaticMessage("Could not apply lifecycle into prototype object " + key), e);
-=======
-        else
-        {
-            readOnly = true;
-            registrationDelegate = new ReadOnlyRegistrationDelegate();
-        }
-    }
-
-    @Override
-    protected void doInitialise() throws InitialisationException
-    {
-        ((AbstractApplicationContext) applicationContext).addBeanFactoryPostProcessor(createBeforeInitialisationRegisteredObjectsPostProcessor());
-
-        //This is used to track the Spring context lifecycle since there is no way to confirm the lifecycle phase from the application context
-        springContextInitialised.set(true);
-
-        if (!readOnly)
-        {
-            ((ConfigurableApplicationContext) applicationContext).refresh();
-        }
-
-    }
-
-    private BeanDefinitionRegistryPostProcessor createBeforeInitialisationRegisteredObjectsPostProcessor()
-    {
-        return new BeanDefinitionRegistryPostProcessor()
-        {
-            @Override
-            public void postProcessBeanDefinitionRegistry(BeanDefinitionRegistry registry) throws BeansException
-            {
-                registeredBeanDefinitionsBeforeInitialization.entrySet().stream().forEach( beanDefinitionEntry -> {
-                    registry.registerBeanDefinition(beanDefinitionEntry.getKey(), beanDefinitionEntry.getValue());
-                });
-            }
-
-            @Override
-            public void postProcessBeanFactory(ConfigurableListableBeanFactory beanFactory) throws BeansException
-            {
-                //do nothing
-            }
-        };
-    }
-
-    @Override
-    public void doDispose()
-    {
-        // check we aren't trying to close a context which has never been started,
-        // spring's appContext.isActive() isn't working for this case
-        if (!springContextInitialised.get())
-        {
-            return;
->>>>>>> d4165afe
         }
       }
 
@@ -270,12 +239,14 @@
   }
 
   @Override
-  public <T> Collection<T> lookupObjects(Class<T> type) {
+  public <T> Collection<T> lookupObjects(Class<T> type)
+  {
     return lookupByType(type).values();
   }
 
   @Override
-  public <T> Collection<T> lookupLocalObjects(Class<T> type) {
+  public <T> Collection<T> lookupLocalObjects(Class<T> type)
+  {
     return internalLookupByTypeWithoutAncestors(type, true, true).values();
   }
 
@@ -283,45 +254,53 @@
    * For lifecycle we only want spring to return singleton objects from it's application context
    */
   @Override
-  public <T> Collection<T> lookupObjectsForLifecycle(Class<T> type) {
+  public <T> Collection<T> lookupObjectsForLifecycle(Class<T> type)
+  {
     return lookupEntriesForLifecycle(type).values();
   }
 
   @Override
-  public <T> Map<String, T> lookupByType(Class<T> type) {
+  public <T> Map<String, T> lookupByType(Class<T> type)
+  {
     return internalLookupByType(type, true, true);
   }
 
   @Override
-  public void registerObject(String key, Object value) throws RegistrationException {
+  public void registerObject(String key, Object value) throws RegistrationException
+  {
     registrationDelegate.registerObject(key, value);
   }
 
   @Override
-  public void registerObject(String key, Object value, Object metadata) throws RegistrationException {
+  public void registerObject(String key, Object value, Object metadata) throws RegistrationException
+  {
     registrationDelegate.registerObject(key, value, metadata);
   }
 
   @Override
-  public void registerObjects(Map<String, Object> objects) throws RegistrationException {
+  public void registerObjects(Map<String, Object> objects) throws RegistrationException
+  {
     registrationDelegate.registerObjects(objects);
   }
 
   @Override
-  protected Object doUnregisterObject(String key) throws RegistrationException {
+  protected Object doUnregisterObject(String key) throws RegistrationException
+  {
     return registrationDelegate.unregisterObject(key);
   }
 
   /**
-   * Will fire any lifecycle methods according to the current lifecycle without actually registering the object in the registry.
-   * This is useful for prototype objects that are created per request and would clutter the registry with single use objects.
+   * Will fire any lifecycle methods according to the current lifecycle without actually
+   * registering the object in the registry.  This is useful for prototype objects that are created per request and would
+   * clutter the registry with single use objects.
    *
    * @param object the object to process
    * @return the same object with lifecycle methods called (if it has any)
    * @throws org.mule.runtime.core.api.MuleException if the registry fails to perform the lifecycle change for the object.
    */
   @Override
-  public Object applyLifecycle(Object object) throws MuleException {
+  public Object applyLifecycle(Object object) throws MuleException
+  {
     getLifecycleManager().applyCompletedPhases(object);
     return object;
   }
@@ -330,10 +309,14 @@
    * {@inheritDoc}
    */
   @Override
-  public Object applyLifecycle(Object object, String phase) throws MuleException {
-    if (phase == null) {
+  public Object applyLifecycle(Object object, String phase) throws MuleException
+  {
+    if (phase == null)
+    {
       getLifecycleManager().applyCompletedPhases(object);
-    } else {
+    }
+    else
+    {
       getLifecycleManager().applyPhase(object, NotInLifecyclePhase.PHASE_NAME, phase);
     }
     return object;
@@ -343,7 +326,8 @@
    * {@inheritDoc}
    */
   @Override
-  public void applyLifecycle(Object object, String startPhase, String toPhase) throws MuleException {
+  public void applyLifecycle(Object object, String startPhase, String toPhase) throws MuleException
+  {
     getLifecycleManager().applyPhase(object, startPhase, toPhase);
   }
 
@@ -351,63 +335,83 @@
    * {@inheritDoc}
    */
   @Override
-  public <T> T inject(T object) {
-    try {
+  public <T> T inject(T object)
+  {
+    try
+    {
       return initialiseObject((ConfigurableApplicationContext) applicationContext, EMPTY, object);
-    } catch (LifecycleException e) {
+    }
+    catch (LifecycleException e)
+    {
       throw new MuleRuntimeException(e);
     }
   }
 
-  private <T> T initialiseObject(ConfigurableApplicationContext applicationContext, String key, T object)
-      throws LifecycleException {
+  private <T> T initialiseObject(ConfigurableApplicationContext applicationContext, String key, T object) throws LifecycleException
+  {
     applicationContext.getBeanFactory().autowireBean(object);
     T initialised = (T) applicationContext.getBeanFactory().initializeBean(object, key);
 
     return initialised;
   }
 
-  protected <T> Map<String, T> internalLookupByType(Class<T> type, boolean nonSingletons, boolean eagerInit) {
-    try {
+  protected <T> Map<String, T> internalLookupByType(Class<T> type, boolean nonSingletons, boolean eagerInit)
+  {
+    try
+    {
       return BeanFactoryUtils.beansOfTypeIncludingAncestors(applicationContext, type, nonSingletons, eagerInit);
-    } catch (FatalBeanException fbex) {
+    }
+    catch (FatalBeanException fbex)
+    {
       // FBE is a result of a broken config, propagate it (see MULE-3297 for more details)
       String message = String.format("Failed to lookup beans of type %s from the Spring registry", type);
       throw new MuleRuntimeException(createStaticMessage(message), fbex);
-    } catch (Exception e) {
+    }
+    catch (Exception e)
+    {
       logger.debug(e.getMessage(), e);
       return Collections.emptyMap();
     }
   }
 
-  protected <T> Map<String, T> internalLookupByTypeWithoutAncestors(Class<T> type, boolean nonSingletons, boolean eagerInit) {
-    try {
+  protected <T> Map<String, T> internalLookupByTypeWithoutAncestors(Class<T> type, boolean nonSingletons, boolean eagerInit)
+  {
+    try
+    {
       return applicationContext.getBeansOfType(type, nonSingletons, eagerInit);
-    } catch (FatalBeanException fbex) {
+    }
+    catch (FatalBeanException fbex)
+    {
       // FBE is a result of a broken config, propagate it (see MULE-3297 for more details)
       String message = String.format("Failed to lookup beans of type %s from the Spring registry", type);
       throw new MuleRuntimeException(createStaticMessage(message), fbex);
-    } catch (Exception e) {
-      if (logger.isDebugEnabled()) {
+    }
+    catch (Exception e)
+    {
+      if (logger.isDebugEnabled())
+      {
         logger.debug(e.getMessage(), e);
       }
       return Collections.emptyMap();
     }
   }
 
-  protected <T> Map<String, T> lookupEntriesForLifecycle(Class<T> type) {
+  protected <T> Map<String, T> lookupEntriesForLifecycle(Class<T> type)
+  {
     return internalLookupByTypeWithoutAncestors(type, false, false);
   }
 
-  protected Map<String, Object> getDependencies(String key) {
-    if (!readOnly) {
+  protected Map<String, Object> getDependencies(String key)
+  {
+    if (!readOnly)
+    {
       Map<String, Object> dependents = new HashMap<>();
-      for (String dependentKey : ((ConfigurableApplicationContext) applicationContext).getBeanFactory()
-          .getDependenciesForBean(key)) {
-        boolean isBeanDefinition =
-            ((ConfigurableApplicationContext) applicationContext).getBeanFactory().containsBeanDefinition(dependentKey);
-
-        if (isBeanDefinition && applicationContext.isSingleton(dependentKey)) {
+      for (String dependentKey : ((ConfigurableApplicationContext) applicationContext).getBeanFactory().getDependenciesForBean(key))
+      {
+        boolean isBeanDefinition = ((ConfigurableApplicationContext) applicationContext).getBeanFactory().containsBeanDefinition(dependentKey);
+
+        if (isBeanDefinition && applicationContext.isSingleton(dependentKey))
+        {
           dependents.put(dependentKey, get(dependentKey));
         }
       }
@@ -418,40 +422,49 @@
     throw new UnsupportedOperationException("This operation is only available when this registry is backed by a ConfigurableApplicationContext");
   }
 
-  private class ConfigurableRegistrationDelegate implements RegistrationDelegate {
+  private class ConfigurableRegistrationDelegate implements RegistrationDelegate
+  {
 
     private final ConfigurableApplicationContext applicationContext;
 
-    private ConfigurableRegistrationDelegate(ConfigurableApplicationContext applicationContext) {
+    private ConfigurableRegistrationDelegate(ConfigurableApplicationContext applicationContext)
+    {
       this.applicationContext = applicationContext;
     }
 
     @Override
-    public void registerObject(String key, Object value) throws RegistrationException {
+    public void registerObject(String key, Object value) throws RegistrationException
+    {
       doRegisterObject(key, value);
     }
 
     @Override
-    public void registerObject(String key, Object value, Object metadata) throws RegistrationException {
+    public void registerObject(String key, Object value, Object metadata) throws RegistrationException
+    {
       registerObject(key, value);
     }
 
     @Override
-    public void registerObjects(Map<String, Object> objects) throws RegistrationException {
-      if (objects == null || objects.isEmpty()) {
+    public void registerObjects(Map<String, Object> objects) throws RegistrationException
+    {
+      if (objects == null || objects.isEmpty())
+      {
         return;
       }
 
-      for (Map.Entry<String, Object> entry : objects.entrySet()) {
+      for (Map.Entry<String, Object> entry : objects.entrySet())
+      {
         registerObject(entry.getKey(), entry.getValue());
       }
     }
 
     @Override
-    public Object unregisterObject(String key) throws RegistrationException {
+    public Object unregisterObject(String key) throws RegistrationException
+    {
       Object object = applicationContext.getBean(key);
 
-      if (applicationContext.getBeanFactory().containsBeanDefinition(key)) {
+      if (applicationContext.getBeanFactory().containsBeanDefinition(key))
+      {
         ((BeanDefinitionRegistry) applicationContext.getBeanFactory()).removeBeanDefinition(key);
       }
 
@@ -460,27 +473,35 @@
       return object;
     }
 
-    private synchronized void doRegisterObject(String key, Object value) throws RegistrationException {
-      if (springContextInitialised.get()) {
-        if (applicationContext.containsBean(key)) {
-          if (logger.isWarnEnabled()) {
-            logger.warn(String
-                .format("Spring registry already contains an object named '%s'. The previous object will be overwritten.", key));
+    private synchronized void doRegisterObject(String key, Object value) throws RegistrationException
+    {
+      if (springContextInitialised.get())
+      {
+        if (applicationContext.containsBean(key))
+        {
+          if (logger.isWarnEnabled())
+          {
+            logger.warn(String.format("Spring registry already contains an object named '%s'. The previous object will be overwritten.", key));
           }
           SpringRegistry.this.unregisterObject(key);
         }
 
-        try {
+        try
+        {
           value = initialiseObject(applicationContext, key, value);
           applyLifecycle(value);
           applicationContext.getBeanFactory().registerSingleton(key, value);
-        } catch (Exception e) {
+        }
+        catch (Exception e)
+        {
           throw new RegistrationException(createStaticMessage("Could not register object for key " + key), e);
         }
-      } else {
-        // since the context has not yet bean initialized, we register a bean definition instead.
-        registeredBeanDefinitionsBeforeInitialization
-            .put(key, genericBeanDefinition(ConstantFactoryBean.class).addConstructorArgValue(value).getBeanDefinition());
+      }
+      else
+      {
+        //since the context has not yet bean initialized, we register a bean definition instead.
+        registeredBeanDefinitionsBeforeInitialization.put(key, genericBeanDefinition(ConstantFactoryBean.class)
+                .addConstructorArgValue(value).getBeanDefinition());
       }
     }
   }
@@ -490,12 +511,14 @@
   ////////////////////////////////////////////////////////////////////////////////////
 
   @Override
-  public boolean isReadOnly() {
+  public boolean isReadOnly()
+  {
     return readOnly;
   }
 
   @Override
-  public boolean isRemote() {
+  public boolean isRemote()
+  {
     return false;
   }
 
