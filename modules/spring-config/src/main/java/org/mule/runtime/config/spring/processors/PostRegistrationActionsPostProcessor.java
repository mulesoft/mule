/*
 * Copyright (c) MuleSoft, Inc.  All rights reserved.  http://www.mulesoft.com
 * The software in this package is published under the terms of the CPAL v1.0
 * license, a copy of which has been included with this distribution in the
 * LICENSE.txt file.
 */
package org.mule.runtime.config.spring.processors;

import static org.mule.runtime.config.spring.MuleArtifactContext.INNER_BEAN_PREFIX;
import org.mule.runtime.core.registry.MuleRegistryHelper;

import java.util.HashSet;
import java.util.Set;

import org.springframework.beans.BeansException;
import org.springframework.beans.factory.FactoryBean;
import org.springframework.beans.factory.config.BeanPostProcessor;
import org.springframework.beans.factory.config.ConfigurableListableBeanFactory;

/**
 * A {@link BeanPostProcessor} which invokes {@link MuleRegistryHelper#postObjectRegistrationActions(Object)} after spring
 * finishes initialization over each object.
 *
 * @since 3.7.0
 */
public class PostRegistrationActionsPostProcessor implements BeanPostProcessor {

<<<<<<< HEAD
  private final MuleRegistryHelper registryHelper;
  private final Set<String> seenBeanNames = new HashSet<>();

  public PostRegistrationActionsPostProcessor(MuleRegistryHelper registryHelper) {
    this.registryHelper = registryHelper;
  }
=======
    private final MuleRegistryHelper registryHelper;
    private final Set<String> seenBeanNames = new HashSet<>();
    private final ConfigurableListableBeanFactory beanFactory;

    /***
     * @param registryHelper registry helper to delegate post processing of beans.
     * @param beanFactory the bean factory to validate the type of beans to post process
     */
    public PostRegistrationActionsPostProcessor(MuleRegistryHelper registryHelper, ConfigurableListableBeanFactory beanFactory)
    {
        this.registryHelper = registryHelper;
        this.beanFactory = beanFactory;
    }
>>>>>>> d4165afe

  @Override
  public Object postProcessBeforeInitialization(Object bean, String beanName) throws BeansException {
    return bean;
  }

<<<<<<< HEAD
  /**
   * Execute post process actions over global elements in the mule configuration.
   * <p>
   * For instance, when a global transformer is defined, the post processing of it's creation will add it to the transformation
   * service as part of the transformation graph.
   * <p>
   * This logic must not be applied to inner elements that are not named by the user.
   *
   * @param bean the bean instance
   * @param beanName the bean name
   * @return the bean instance
   * @throws BeansException
   */
  // TODO MULE-9638 - remove check for duplicates. It should not happen anymore when old parsing mode is not used anymore.
  @Override
  public Object postProcessAfterInitialization(Object bean, String beanName) throws BeansException {
    // For now we don't process duplicate bean names. This is the case with <transformer ref="a"/> where the same bean is
    // registered twice by the old parsing mechanism.
    if (!beanName.startsWith(INNER_BEAN_PREFIX) && !seenBeanNames.contains(beanName)) {
      seenBeanNames.add(beanName);
      registryHelper.postObjectRegistrationActions(bean);
=======
    /**
     * Execute post process actions over global elements in the mule configuration.
     * <p>
     * For instance, when a global transformer is defined, the post processing of it's creation
     * will add it to the transformation service as part of the transformation graph.
     * <p>
     * This logic must not be applied to inner elements that are not named by the user or are instances
     * that were created from prototype bean definitions. This is to prevent beans created for a particular flow
     * like Converters to be registered twice.
     *
     * @param bean     the bean instance
     * @param beanName the bean name
     * @return the bean instance
     * @throws BeansException
     */
    //TODO MULE-9638 - remove check for duplicates. It should not happen anymore when old parsing mode is not used anymore.
    @Override
    public Object postProcessAfterInitialization(Object bean, String beanName) throws BeansException
    {
        //No need to take into account FactoryBeans
        if (bean instanceof FactoryBean)
        {
            return bean;
        }
        //For now we don't process duplicate bean names. This is the case with <transformer ref="a"/> where the same bean is registered twice by the old parsing mechanism.
        if (!beanName.startsWith(INNER_BEAN_PREFIX) && !seenBeanNames.contains(beanName))
        {
            if (beanFactory.containsBeanDefinition(beanName) && beanFactory.getBeanDefinition(beanName).isPrototype())
            {
                //prototypes are created for inner usage within flows and must not be post-processed
                return bean;
            }
            seenBeanNames.add(beanName);
            registryHelper.postObjectRegistrationActions(bean);
        }
        return bean;
>>>>>>> d4165afe
    }
    return bean;
  }
}<|MERGE_RESOLUTION|>--- conflicted
+++ resolved
@@ -18,21 +18,14 @@
 import org.springframework.beans.factory.config.ConfigurableListableBeanFactory;
 
 /**
- * A {@link BeanPostProcessor} which invokes {@link MuleRegistryHelper#postObjectRegistrationActions(Object)} after spring
- * finishes initialization over each object.
+ * A {@link BeanPostProcessor} which invokes {@link MuleRegistryHelper#postObjectRegistrationActions(Object)}
+ * after spring finishes initialization over each object.
  *
  * @since 3.7.0
  */
-public class PostRegistrationActionsPostProcessor implements BeanPostProcessor {
+public class PostRegistrationActionsPostProcessor implements BeanPostProcessor
+{
 
-<<<<<<< HEAD
-  private final MuleRegistryHelper registryHelper;
-  private final Set<String> seenBeanNames = new HashSet<>();
-
-  public PostRegistrationActionsPostProcessor(MuleRegistryHelper registryHelper) {
-    this.registryHelper = registryHelper;
-  }
-=======
     private final MuleRegistryHelper registryHelper;
     private final Set<String> seenBeanNames = new HashSet<>();
     private final ConfigurableListableBeanFactory beanFactory;
@@ -46,36 +39,13 @@
         this.registryHelper = registryHelper;
         this.beanFactory = beanFactory;
     }
->>>>>>> d4165afe
 
-  @Override
-  public Object postProcessBeforeInitialization(Object bean, String beanName) throws BeansException {
-    return bean;
-  }
+    @Override
+    public Object postProcessBeforeInitialization(Object bean, String beanName) throws BeansException
+    {
+        return bean;
+    }
 
-<<<<<<< HEAD
-  /**
-   * Execute post process actions over global elements in the mule configuration.
-   * <p>
-   * For instance, when a global transformer is defined, the post processing of it's creation will add it to the transformation
-   * service as part of the transformation graph.
-   * <p>
-   * This logic must not be applied to inner elements that are not named by the user.
-   *
-   * @param bean the bean instance
-   * @param beanName the bean name
-   * @return the bean instance
-   * @throws BeansException
-   */
-  // TODO MULE-9638 - remove check for duplicates. It should not happen anymore when old parsing mode is not used anymore.
-  @Override
-  public Object postProcessAfterInitialization(Object bean, String beanName) throws BeansException {
-    // For now we don't process duplicate bean names. This is the case with <transformer ref="a"/> where the same bean is
-    // registered twice by the old parsing mechanism.
-    if (!beanName.startsWith(INNER_BEAN_PREFIX) && !seenBeanNames.contains(beanName)) {
-      seenBeanNames.add(beanName);
-      registryHelper.postObjectRegistrationActions(bean);
-=======
     /**
      * Execute post process actions over global elements in the mule configuration.
      * <p>
@@ -112,8 +82,5 @@
             registryHelper.postObjectRegistrationActions(bean);
         }
         return bean;
->>>>>>> d4165afe
     }
-    return bean;
-  }
 }