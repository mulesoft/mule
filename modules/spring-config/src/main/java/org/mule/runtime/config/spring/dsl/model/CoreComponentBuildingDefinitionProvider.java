/*
 * Copyright (c) MuleSoft, Inc.  All rights reserved.  http://www.mulesoft.com
 * The software in this package is published under the terms of the CPAL v1.0
 * license, a copy of which has been included with this distribution in the
 * LICENSE.txt file.
 */

package org.mule.runtime.config.spring.dsl.model;

import static java.lang.Boolean.parseBoolean;
import static java.util.Arrays.asList;
import static java.util.Optional.ofNullable;
import static org.apache.commons.lang3.ArrayUtils.addAll;
import static org.mule.runtime.config.spring.dsl.api.AttributeDefinition.Builder.fromChildCollectionConfiguration;
import static org.mule.runtime.config.spring.dsl.api.AttributeDefinition.Builder.fromChildConfiguration;
import static org.mule.runtime.config.spring.dsl.api.AttributeDefinition.Builder.fromFixedValue;
import static org.mule.runtime.config.spring.dsl.api.AttributeDefinition.Builder.fromMultipleDefinitions;
import static org.mule.runtime.config.spring.dsl.api.AttributeDefinition.Builder.fromReferenceObject;
import static org.mule.runtime.config.spring.dsl.api.AttributeDefinition.Builder.fromSimpleParameter;
import static org.mule.runtime.config.spring.dsl.api.AttributeDefinition.Builder.fromSimpleReferenceParameter;
import static org.mule.runtime.config.spring.dsl.api.CommonTypeConverters.stringToClassConverter;
import static org.mule.runtime.config.spring.dsl.api.KeyAttributeDefinitionPair.newBuilder;
import static org.mule.runtime.config.spring.dsl.api.TypeDefinition.fromConfigurationAttribute;
import static org.mule.runtime.config.spring.dsl.api.TypeDefinition.fromType;
import static org.mule.runtime.config.spring.dsl.processor.xml.CoreXmlNamespaceInfoProvider.CORE_NAMESPACE_NAME;
import static org.mule.runtime.core.config.i18n.MessageFactory.createStaticMessage;
import static org.mule.runtime.core.retry.policies.SimpleRetryPolicyTemplate.RETRY_COUNT_FOREVER;

import static org.mule.runtime.core.util.ClassUtils.instanciateClass;
import static org.mule.runtime.core.util.Preconditions.checkState;
import org.mule.runtime.config.spring.MuleConfigurationConfigurator;
import org.mule.runtime.config.spring.NotificationConfig;
import org.mule.runtime.config.spring.ServerNotificationManagerConfigurator;
import org.mule.runtime.config.spring.dsl.api.AttributeDefinition;
import org.mule.runtime.config.spring.dsl.api.ComponentBuildingDefinition;
import org.mule.runtime.config.spring.dsl.api.ComponentBuildingDefinitionProvider;
import org.mule.runtime.config.spring.dsl.spring.ConfigurableInstanceFactory;
import org.mule.runtime.config.spring.dsl.spring.ConfigurableObjectFactory;
import org.mule.runtime.config.spring.dsl.api.KeyAttributeDefinitionPair;
import org.mule.runtime.config.spring.dsl.processor.MessageEnricherObjectFactory;
import org.mule.runtime.config.spring.dsl.processor.MessageProcessorWrapperObjectFactory;
import org.mule.runtime.config.spring.dsl.processor.RetryPolicyTemplateObjectFactory;
import org.mule.runtime.config.spring.dsl.processor.TransformerConfigurator;
import org.mule.runtime.config.spring.factories.AsyncMessageProcessorsFactoryBean;
import org.mule.runtime.config.spring.factories.ChoiceRouterFactoryBean;
import org.mule.runtime.config.spring.factories.MessageProcessorChainFactoryBean;
import org.mule.runtime.config.spring.factories.MessageProcessorFilterPairFactoryBean;
import org.mule.runtime.config.spring.factories.PollingMessageSourceFactoryBean;
import org.mule.runtime.config.spring.factories.ResponseMessageProcessorsFactoryBean;
import org.mule.runtime.config.spring.factories.ScatterGatherRouterFactoryBean;
import org.mule.runtime.config.spring.factories.SubflowMessageProcessorChainFactoryBean;
import org.mule.runtime.config.spring.factories.TransactionalMessageProcessorsFactoryBean;
import org.mule.runtime.config.spring.factories.WatermarkFactoryBean;
import org.mule.runtime.core.api.EncryptionStrategy;
import org.mule.runtime.core.api.MuleContext;
import org.mule.runtime.core.api.MuleRuntimeException;
import org.mule.runtime.core.api.config.ConfigurationExtension;
import org.mule.runtime.core.api.config.MuleConfiguration;
import org.mule.runtime.core.api.config.ThreadingProfile;
import org.mule.runtime.core.api.exception.MessagingExceptionHandler;
import org.mule.runtime.core.api.object.ObjectFactory;
import org.mule.runtime.core.api.processor.MessageProcessor;
import org.mule.runtime.core.api.retry.RetryPolicyTemplate;
import org.mule.runtime.core.api.routing.filter.Filter;
import org.mule.runtime.core.api.schedule.SchedulerFactory;
import org.mule.runtime.core.api.source.MessageSource;
import org.mule.runtime.core.api.transformer.Transformer;
import org.mule.runtime.core.construct.Flow;
import org.mule.runtime.core.context.notification.ListenerSubscriptionPair;
import org.mule.runtime.core.context.notification.ServerNotificationManager;
import org.mule.runtime.core.enricher.MessageEnricher;
import org.mule.runtime.core.exception.CatchMessagingExceptionStrategy;
import org.mule.runtime.core.exception.ChoiceMessagingExceptionStrategy;
import org.mule.runtime.core.exception.DefaultMessagingExceptionStrategy;
import org.mule.runtime.core.exception.RedeliveryExceeded;
import org.mule.runtime.core.exception.RollbackMessagingExceptionStrategy;
import org.mule.runtime.core.expression.ExpressionConfig;
import org.mule.runtime.core.expression.transformers.AbstractExpressionTransformer;
import org.mule.runtime.core.expression.transformers.BeanBuilderTransformer;
import org.mule.runtime.core.expression.transformers.ExpressionArgument;
import org.mule.runtime.core.expression.transformers.ExpressionTransformer;
import org.mule.runtime.core.processor.AsyncDelegateMessageProcessor;
import org.mule.runtime.core.processor.IdempotentRedeliveryPolicy;
import org.mule.runtime.core.processor.ResponseMessageProcessorAdapter;
import org.mule.runtime.core.processor.TransactionalMessageProcessor;
import org.mule.runtime.core.routing.AggregationStrategy;
import org.mule.runtime.core.routing.ChoiceRouter;
import org.mule.runtime.core.routing.FirstSuccessful;
import org.mule.runtime.core.routing.Foreach;
import org.mule.runtime.core.routing.MessageFilter;
import org.mule.runtime.core.routing.MessageProcessorFilterPair;
import org.mule.runtime.core.routing.RoundRobin;
import org.mule.runtime.core.routing.ScatterGatherRouter;
import org.mule.runtime.core.routing.UntilSuccessful;
import org.mule.runtime.core.routing.WireTap;
import org.mule.runtime.core.routing.filters.NotWildcardFilter;
import org.mule.runtime.core.routing.filters.WildcardFilter;
import org.mule.runtime.core.routing.outbound.MulticastingRouter;
import org.mule.runtime.core.routing.requestreply.SimpleAsyncRequestReplyRequester;
import org.mule.runtime.core.source.StartableCompositeMessageSource;
import org.mule.runtime.core.source.polling.MessageProcessorPollingOverride;
import org.mule.runtime.core.source.polling.PollingMessageSource;
import org.mule.runtime.core.source.polling.schedule.FixedFrequencySchedulerFactory;
import org.mule.runtime.core.source.polling.watermark.Watermark;
import org.mule.runtime.core.transaction.lookup.GenericTransactionManagerLookupFactory;
import org.mule.runtime.core.transaction.lookup.JBossTransactionManagerLookupFactory;
import org.mule.runtime.core.transaction.lookup.JRunTransactionManagerLookupFactory;
import org.mule.runtime.core.transaction.lookup.Resin3TransactionManagerLookupFactory;
import org.mule.runtime.core.transaction.lookup.WeblogicTransactionManagerLookupFactory;
import org.mule.runtime.core.transaction.lookup.WebsphereTransactionManagerLookupFactory;
import org.mule.runtime.core.transformer.AbstractTransformer;
import org.mule.runtime.core.transformer.codec.Base64Decoder;
import org.mule.runtime.core.transformer.codec.Base64Encoder;
import org.mule.runtime.core.transformer.codec.XmlEntityDecoder;
import org.mule.runtime.core.transformer.codec.XmlEntityEncoder;
import org.mule.runtime.core.transformer.compression.GZipCompressTransformer;
import org.mule.runtime.core.transformer.compression.GZipUncompressTransformer;
import org.mule.runtime.core.transformer.encryption.AbstractEncryptionTransformer;
import org.mule.runtime.core.transformer.encryption.DecryptionTransformer;
import org.mule.runtime.core.transformer.encryption.EncryptionTransformer;
import org.mule.runtime.core.transformer.simple.AbstractAddVariablePropertyTransformer;
import org.mule.runtime.core.transformer.simple.AddFlowVariableTransformer;
import org.mule.runtime.core.transformer.simple.AddPropertyTransformer;
import org.mule.runtime.core.transformer.simple.AutoTransformer;
import org.mule.runtime.core.transformer.simple.BeanToMap;
import org.mule.runtime.core.transformer.simple.ByteArrayToHexString;
import org.mule.runtime.core.transformer.simple.ByteArrayToObject;
import org.mule.runtime.core.transformer.simple.ByteArrayToSerializable;
import org.mule.runtime.core.transformer.simple.CombineCollectionsTransformer;
import org.mule.runtime.core.transformer.simple.CopyPropertiesTransformer;
import org.mule.runtime.core.transformer.simple.HexStringToByteArray;
import org.mule.runtime.core.transformer.simple.MapToBean;
import org.mule.runtime.core.transformer.simple.ObjectToByteArray;
import org.mule.runtime.core.transformer.simple.ObjectToString;
import org.mule.runtime.core.transformer.simple.ParseTemplateTransformer;
import org.mule.runtime.core.transformer.simple.RemoveFlowVariableTransformer;
import org.mule.runtime.core.transformer.simple.RemovePropertyTransformer;
import org.mule.runtime.core.transformer.simple.SerializableToByteArray;
import org.mule.runtime.core.transformer.simple.SetPayloadMessageProcessor;
import org.mule.runtime.core.transformer.simple.StringAppendTransformer;

import java.util.ArrayList;
import java.util.LinkedList;
import java.util.List;
import java.util.Map;
import java.util.function.Function;

/**
 * {@link org.mule.runtime.config.spring.dsl.api.ComponentBuildingDefinition} definitions for the components provided by the core
 * runtime.
 *
 * @since 4.0
 */
public class CoreComponentBuildingDefinitionProvider implements ComponentBuildingDefinitionProvider {

  private static final String MESSAGE_PROCESSORS = "messageProcessors";
  private static final String NAME = "name";
  private static final String EXCEPTION_STRATEGY = "exception-strategy";
  private static final String CATCH_EXCEPTION_STRATEGY = "catch-exception-strategy";
  private static final String WHEN = "when";
  private static final String ROLLBACK_EXCEPTION_STRATEGY = "rollback-exception-strategy";
  private static final String DEFAULT_EXCEPTION_STRATEGY = "default-exception-strategy";
  private static final String NAME_EXCEPTION_STRATEGY_ATTRIBUTE = "globalName";
  private static final String CUSTOM_EXCEPTION_STRATEGY = "custom-exception-strategy";
  private static final String CHOICE_EXCEPTION_STRATEGY = "choice-exception-strategy";
  private static final String SET_PAYLOAD = "set-payload";
  private static final String PROCESSOR_CHAIN = "processor-chain";
  private static final String PROCESSOR = "processor";
  private static final String TRANSFORMER = "transformer";
  private static final String FILTER = "filter";
  private static final String CUSTOM_PROCESSOR = "custom-processor";
  private static final String CLASS_ATTRIBUTE = "class";
  private static final String SUB_FLOW = "sub-flow";
  private static final String RESPONSE = "response";
  private static final String MESSAGE_FILTER = "message-filter";
  private static final String FLOW = "flow";
  private static final String EXCEPTION_LISTENER_ATTRIBUTE = "exceptionListener";
  private static final String SCATTER_GATHER = "scatter-gather";
  private static final String WIRE_TAP = "wire-tap";
  private static final String ENRICHER = "enricher";
  private static final String ASYNC = "async";
  private static final String TRANSACTIONAL = "transactional";
  private static final String UNTIL_SUCCESSFUL = "until-successful";
  private static final String FOREACH = "foreach";
  private static final String FIRST_SUCCESSFUL = "first-successful";
  private static final String ROUND_ROBIN = "round-robin";
  private static final String CHOICE = "choice";
  private static final String OTHERWISE = "otherwise";
  private static final String ALL = "all";
  private static final String POLL = "poll";
  private static final String REQUEST_REPLY = "request-reply";

<<<<<<< HEAD
  private static ComponentBuildingDefinition.Builder baseDefinition =
      new ComponentBuildingDefinition.Builder().withNamespace(CORE_NAMESPACE_NAME);
  private ComponentBuildingDefinition.Builder transactionManagerBaseDefinition;
=======
    private static ComponentBuildingDefinition.Builder baseDefinition = new ComponentBuildingDefinition.Builder().withNamespace(CORE_NAMESPACE_NAME);
    private ComponentBuildingDefinition.Builder transactionManagerBaseDefinition;
    private Object setVariableConfigurationInstanceFactory;
>>>>>>> d4165afe

  @Override
  public void init(MuleContext muleContext) {
    transactionManagerBaseDefinition = baseDefinition.copy();
  }

  @Override
  public List<ComponentBuildingDefinition> getComponentBuildingDefinitions() {

    LinkedList<ComponentBuildingDefinition> componentBuildingDefinitions = new LinkedList<>();

<<<<<<< HEAD
    AttributeDefinition messageProcessorListAttributeDefinition =
        fromChildCollectionConfiguration(MessageProcessor.class).build();
    ComponentBuildingDefinition.Builder exceptionStrategyBaseBuilder =
        baseDefinition.copy().withSetterParameterDefinition(MESSAGE_PROCESSORS, messageProcessorListAttributeDefinition)
            .withSetterParameterDefinition("globalName", fromSimpleParameter(NAME).build());
    componentBuildingDefinitions
        .add(baseDefinition.copy().withIdentifier(EXCEPTION_STRATEGY).withTypeDefinition(fromType(Object.class))
            .withConstructorParameterDefinition(fromSimpleReferenceParameter("ref").build()).build());
    componentBuildingDefinitions.add(exceptionStrategyBaseBuilder.copy().withIdentifier(CATCH_EXCEPTION_STRATEGY)
        .withTypeDefinition(fromType(CatchMessagingExceptionStrategy.class))
        .withSetterParameterDefinition(MESSAGE_PROCESSORS, fromChildCollectionConfiguration(MessageProcessor.class).build())
        .withSetterParameterDefinition(WHEN, fromSimpleParameter(WHEN).build()).asPrototype().build());
    componentBuildingDefinitions.add(exceptionStrategyBaseBuilder.copy().withIdentifier(ROLLBACK_EXCEPTION_STRATEGY)
        .withTypeDefinition(fromType(RollbackMessagingExceptionStrategy.class))
        .withSetterParameterDefinition(MESSAGE_PROCESSORS, fromChildCollectionConfiguration(MessageProcessor.class).build())
        .withSetterParameterDefinition(WHEN, fromSimpleParameter(WHEN).build())
        .withSetterParameterDefinition("maxRedeliveryAttempts", fromSimpleParameter("maxRedeliveryAttempts").build())
        .withSetterParameterDefinition("redeliveryExceeded", fromChildConfiguration(RedeliveryExceeded.class).build())
        .asPrototype().build());
    componentBuildingDefinitions.add(baseDefinition.copy().withIdentifier("on-redelivery-attempts-exceeded")
        .withTypeDefinition(fromType(RedeliveryExceeded.class))
        .withSetterParameterDefinition(MESSAGE_PROCESSORS, fromChildCollectionConfiguration(MessageProcessor.class).build())
        .asScope().build());
    componentBuildingDefinitions.add(exceptionStrategyBaseBuilder.copy().withIdentifier(DEFAULT_EXCEPTION_STRATEGY)
        .withTypeDefinition(fromType(DefaultMessagingExceptionStrategy.class))
        .withSetterParameterDefinition(NAME_EXCEPTION_STRATEGY_ATTRIBUTE, fromSimpleParameter(NAME).build())
        .withSetterParameterDefinition("stopMessageProcessing", fromSimpleParameter("stopMessageProcessing").build())
        .withSetterParameterDefinition(MESSAGE_PROCESSORS, fromChildCollectionConfiguration(MessageProcessor.class).build())
        .withSetterParameterDefinition("commitTxFilter", fromChildConfiguration(WildcardFilter.class).build())
        .withSetterParameterDefinition("rollbackTxFilter", fromChildConfiguration(WildcardFilter.class).build()).asPrototype()
        .build());
    componentBuildingDefinitions
        .add(baseDefinition.copy().withIdentifier("commit-transaction").withTypeDefinition(fromType(WildcardFilter.class))
            .withSetterParameterDefinition("pattern", fromSimpleParameter("exception-pattern").build()).build());
    componentBuildingDefinitions
        .add(baseDefinition.copy().withIdentifier("rollback-transaction").withTypeDefinition(fromType(NotWildcardFilter.class))
            .withSetterParameterDefinition("pattern", fromSimpleParameter("exception-pattern").build()).build());
    componentBuildingDefinitions.add(baseDefinition.copy().withIdentifier(CUSTOM_EXCEPTION_STRATEGY)
        .withTypeDefinition(fromConfigurationAttribute(CLASS_ATTRIBUTE))
        .withSetterParameterDefinition(MESSAGE_PROCESSORS, fromChildCollectionConfiguration(MessageProcessor.class).build())
        .asPrototype().build());
    componentBuildingDefinitions.add(baseDefinition.copy().withIdentifier(CHOICE_EXCEPTION_STRATEGY)
        .withTypeDefinition(fromType(ChoiceMessagingExceptionStrategy.class))
        .withSetterParameterDefinition("globalName", fromSimpleParameter(NAME).build())
        .withSetterParameterDefinition("exceptionListeners",
                                       fromChildCollectionConfiguration(MessagingExceptionHandler.class).build())
        .build());
    componentBuildingDefinitions
        .add(baseDefinition.copy().withIdentifier(SET_PAYLOAD).withTypeDefinition(fromType(SetPayloadMessageProcessor.class))
            .withSetterParameterDefinition("value", fromSimpleParameter("value").build())
            .withSetterParameterDefinition("mimeType", fromSimpleParameter("mimeType").build())
            .withSetterParameterDefinition("encoding", fromSimpleParameter("encoding").build()).build());
    componentBuildingDefinitions
        // TODO add support for environment
        .add(createTransactionManagerDefinitionBuilder("jndi-transaction-manager", GenericTransactionManagerLookupFactory.class)
            .withSetterParameterDefinition("jndiName", fromSimpleParameter("jndiName").build()).build());
    componentBuildingDefinitions
        .add(createTransactionManagerDefinitionBuilder("weblogic-transaction-manager",
                                                       WeblogicTransactionManagerLookupFactory.class).build());
    componentBuildingDefinitions
        .add(createTransactionManagerDefinitionBuilder("jboss-transaction-manager", JBossTransactionManagerLookupFactory.class)
            .build());
    componentBuildingDefinitions
        .add(createTransactionManagerDefinitionBuilder("jrun-transaction-manager", JRunTransactionManagerLookupFactory.class)
            .build());
    componentBuildingDefinitions
        .add(createTransactionManagerDefinitionBuilder("resin-transaction-manager", Resin3TransactionManagerLookupFactory.class)
            .build());
    componentBuildingDefinitions
        .add(createTransactionManagerDefinitionBuilder("websphere-transaction-manager",
                                                       WebsphereTransactionManagerLookupFactory.class).build());
    componentBuildingDefinitions
        .add(baseDefinition.copy().withIdentifier(PROCESSOR).withTypeDefinition(fromType(Object.class)).build());
    componentBuildingDefinitions
        .add(baseDefinition.copy().withIdentifier(TRANSFORMER).withTypeDefinition(fromType(Object.class)).build());
    componentBuildingDefinitions
        .add(baseDefinition.copy().withIdentifier(FILTER).withTypeDefinition(fromType(Object.class)).build());
    componentBuildingDefinitions.add(baseDefinition.copy().withIdentifier(CUSTOM_PROCESSOR)
        .withTypeDefinition(fromConfigurationAttribute(CLASS_ATTRIBUTE)).asPrototype().build());
    componentBuildingDefinitions.add(baseDefinition.copy().withIdentifier(PROCESSOR_CHAIN)
        .withTypeDefinition(fromType(MessageProcessor.class)).withObjectFactoryType(MessageProcessorChainFactoryBean.class)
        .withSetterParameterDefinition(MESSAGE_PROCESSORS, fromChildCollectionConfiguration(MessageProcessor.class).build())
        .asPrototype().build());
    componentBuildingDefinitions.add(baseDefinition.copy().withIdentifier(SUB_FLOW)
        .withTypeDefinition(fromType(MessageProcessor.class)).withObjectFactoryType(SubflowMessageProcessorChainFactoryBean.class)
        .withSetterParameterDefinition(MESSAGE_PROCESSORS, fromChildCollectionConfiguration(MessageProcessor.class).build())
        .withSetterParameterDefinition(NAME, fromSimpleParameter(NAME).build()).asPrototype().build());
    componentBuildingDefinitions
        .add(baseDefinition.copy().withIdentifier(RESPONSE).withTypeDefinition(fromType(ResponseMessageProcessorAdapter.class))
            .withObjectFactoryType(ResponseMessageProcessorsFactoryBean.class)
            .withSetterParameterDefinition(MESSAGE_PROCESSORS, fromChildCollectionConfiguration(MessageProcessor.class).build())
            .build());
    componentBuildingDefinitions
        .add(baseDefinition.copy().withIdentifier(MESSAGE_FILTER).withTypeDefinition(fromType(MessageFilter.class))
            .withConstructorParameterDefinition(fromChildConfiguration(Filter.class).build())
            .withConstructorParameterDefinition(fromSimpleParameter("throwOnUnaccepted").withDefaultValue(false).build())
            .withConstructorParameterDefinition(fromSimpleReferenceParameter("onUnaccepted").build()).asPrototype().build());
    componentBuildingDefinitions.add(baseDefinition.copy().withIdentifier(FLOW).withTypeDefinition(fromType(Flow.class))
        .withConstructorParameterDefinition(fromSimpleParameter(NAME).build())
        .withConstructorParameterDefinition(fromReferenceObject(MuleContext.class).build())
        .withSetterParameterDefinition("initialState", fromSimpleParameter("initialState").build())
        .withSetterParameterDefinition("messageSource", fromChildConfiguration(MessageSource.class).build())
        .withSetterParameterDefinition(MESSAGE_PROCESSORS, fromChildCollectionConfiguration(MessageProcessor.class).build())
        .withSetterParameterDefinition(EXCEPTION_LISTENER_ATTRIBUTE,
                                       fromChildConfiguration(MessagingExceptionHandler.class).build())
        .withSetterParameterDefinition("processingStrategy", fromSimpleReferenceParameter("processingStrategy").build()).build());
    componentBuildingDefinitions.add(baseDefinition.copy().withIdentifier(SCATTER_GATHER)
        .withTypeDefinition(fromType(ScatterGatherRouter.class)).withObjectFactoryType(ScatterGatherRouterFactoryBean.class)
        .withSetterParameterDefinition("timeout", fromSimpleParameter("timeout").build())
        .withSetterParameterDefinition("aggregationStrategy", fromChildConfiguration(AggregationStrategy.class).build())
        .withSetterParameterDefinition("threadingProfile", fromChildConfiguration(ThreadingProfile.class).build())
        .withSetterParameterDefinition(MESSAGE_PROCESSORS, fromChildCollectionConfiguration(MessageProcessor.class).build())
        .asScope().build());
    componentBuildingDefinitions.add(baseDefinition.copy().withIdentifier(WIRE_TAP).withTypeDefinition(fromType(WireTap.class))
        .withSetterParameterDefinition("tap", fromChildConfiguration(MessageProcessor.class).build())
        .withSetterParameterDefinition("filter", fromChildConfiguration(Filter.class).build()).asScope().build());
    componentBuildingDefinitions.add(baseDefinition.copy().withIdentifier(ENRICHER)
        .withObjectFactoryType(MessageEnricherObjectFactory.class).withTypeDefinition(fromType(MessageEnricher.class))
        .withSetterParameterDefinition("messageProcessor", fromChildConfiguration(MessageProcessor.class).build())
        .withSetterParameterDefinition("enrichExpressionPairs",
                                       fromChildCollectionConfiguration(MessageEnricher.EnrichExpressionPair.class).build())
        .withSetterParameterDefinition("source", fromSimpleParameter("source").build())
        .withSetterParameterDefinition("target", fromSimpleParameter("target").build()).build());
    componentBuildingDefinitions.add(baseDefinition.copy().withIdentifier("enrich")
        .withTypeDefinition(fromType(MessageEnricher.EnrichExpressionPair.class))
        .withConstructorParameterDefinition(fromSimpleParameter("source").build())
        .withConstructorParameterDefinition(fromSimpleParameter("target").build()).build());
    componentBuildingDefinitions
        .add(baseDefinition.copy().withIdentifier(ASYNC).withTypeDefinition(fromType(AsyncDelegateMessageProcessor.class))
            .withObjectFactoryType(AsyncMessageProcessorsFactoryBean.class)
            .withSetterParameterDefinition("processingStrategy", fromSimpleReferenceParameter("processingStrategy").build())
            .withSetterParameterDefinition(MESSAGE_PROCESSORS, fromChildCollectionConfiguration(MessageProcessor.class).build())
            .withSetterParameterDefinition(NAME, fromSimpleParameter(NAME).build()).build());
    componentBuildingDefinitions
        .add(baseDefinition.copy().withIdentifier(TRANSACTIONAL).withTypeDefinition(fromType(TransactionalMessageProcessor.class))
            .withObjectFactoryType(TransactionalMessageProcessorsFactoryBean.class)
            .withSetterParameterDefinition("exceptionListener", fromChildConfiguration(MessagingExceptionHandler.class).build())
            .withSetterParameterDefinition(MESSAGE_PROCESSORS, fromChildCollectionConfiguration(MessageProcessor.class).build())
            .withSetterParameterDefinition("action", fromSimpleParameter("action").build()).build());
=======
        AttributeDefinition messageProcessorListAttributeDefinition = fromChildCollectionConfiguration(MessageProcessor.class).build();
        ComponentBuildingDefinition.Builder exceptionStrategyBaseBuilder = baseDefinition.copy()
                .withSetterParameterDefinition(MESSAGE_PROCESSORS, messageProcessorListAttributeDefinition)
                .withSetterParameterDefinition("globalName", fromSimpleParameter(NAME).build());
        componentBuildingDefinitions.add(baseDefinition.copy()
                                                 .withIdentifier(EXCEPTION_STRATEGY)
                                                 .withTypeDefinition(fromType(Object.class))
                                                 .withConstructorParameterDefinition(fromSimpleReferenceParameter("ref").build())
                                                 .build());
        componentBuildingDefinitions.add(exceptionStrategyBaseBuilder.copy()
                                                 .withIdentifier(CATCH_EXCEPTION_STRATEGY)
                                                 .withTypeDefinition(fromType(CatchMessagingExceptionStrategy.class))
                                                 .withSetterParameterDefinition(MESSAGE_PROCESSORS, fromChildCollectionConfiguration(MessageProcessor.class).build())
                                                 .withSetterParameterDefinition(WHEN, fromSimpleParameter(WHEN).build())
                                                 .asPrototype()
                                                 .build());
        componentBuildingDefinitions.add(exceptionStrategyBaseBuilder.copy()
                                                 .withIdentifier(ROLLBACK_EXCEPTION_STRATEGY)
                                                 .withTypeDefinition(fromType(RollbackMessagingExceptionStrategy.class))
                                                 .withSetterParameterDefinition(MESSAGE_PROCESSORS, fromChildCollectionConfiguration(MessageProcessor.class).build())
                                                 .withSetterParameterDefinition(WHEN, fromSimpleParameter(WHEN).build())
                                                 .withSetterParameterDefinition("maxRedeliveryAttempts", fromSimpleParameter("maxRedeliveryAttempts").build())
                                                 .withSetterParameterDefinition("redeliveryExceeded", fromChildConfiguration(RedeliveryExceeded.class).build())
                                                 .asPrototype()
                                                 .build());
        componentBuildingDefinitions.add(baseDefinition.copy()
                                                 .withIdentifier("on-redelivery-attempts-exceeded")
                                                 .withTypeDefinition(fromType(RedeliveryExceeded.class))
                                                 .withSetterParameterDefinition(MESSAGE_PROCESSORS, fromChildCollectionConfiguration(MessageProcessor.class).build())
                                                 .asScope()
                                                 .build());
        componentBuildingDefinitions.add(exceptionStrategyBaseBuilder.copy()
                                                 .withIdentifier(DEFAULT_EXCEPTION_STRATEGY)
                                                 .withTypeDefinition(fromType(DefaultMessagingExceptionStrategy.class))
                                                 .withSetterParameterDefinition(NAME_EXCEPTION_STRATEGY_ATTRIBUTE, fromSimpleParameter(NAME).build())
                                                 .withSetterParameterDefinition("stopMessageProcessing", fromSimpleParameter("stopMessageProcessing").build())
                                                 .withSetterParameterDefinition(MESSAGE_PROCESSORS, fromChildCollectionConfiguration(MessageProcessor.class).build())
                                                 .withSetterParameterDefinition("commitTxFilter", fromChildConfiguration(WildcardFilter.class).build())
                                                 .withSetterParameterDefinition("rollbackTxFilter", fromChildConfiguration(WildcardFilter.class).build())
                                                 .asPrototype()
                                                 .build());
        componentBuildingDefinitions.add(baseDefinition.copy()
                                                 .withIdentifier("commit-transaction")
                                                 .withTypeDefinition(fromType(WildcardFilter.class))
                                                 .withSetterParameterDefinition("pattern", fromSimpleParameter("exception-pattern").build())
                                                 .build());
        componentBuildingDefinitions.add(baseDefinition.copy()
                                                 .withIdentifier("rollback-transaction")
                                                 .withTypeDefinition(fromType(NotWildcardFilter.class))
                                                 .withSetterParameterDefinition("pattern", fromSimpleParameter("exception-pattern").build())
                                                 .build());
        componentBuildingDefinitions.add(baseDefinition.copy()
                                                 .withIdentifier(CUSTOM_EXCEPTION_STRATEGY)
                                                 .withTypeDefinition(fromConfigurationAttribute(CLASS_ATTRIBUTE))
                                                 .withSetterParameterDefinition(MESSAGE_PROCESSORS, fromChildCollectionConfiguration(MessageProcessor.class).build())
                                                 .asPrototype()
                                                 .build());
        componentBuildingDefinitions.add(baseDefinition.copy()
                                                 .withIdentifier(CHOICE_EXCEPTION_STRATEGY)
                                                 .withTypeDefinition(fromType(ChoiceMessagingExceptionStrategy.class))
                                                 .withSetterParameterDefinition("globalName", fromSimpleParameter(NAME).build())
                                                 .withSetterParameterDefinition("exceptionListeners", fromChildCollectionConfiguration(MessagingExceptionHandler.class).build())
                                                 .build());
        componentBuildingDefinitions.add(baseDefinition.copy()
                                                 .withIdentifier(SET_PAYLOAD)
                                                 .withTypeDefinition(fromType(SetPayloadMessageProcessor.class))
                                                 .withSetterParameterDefinition("value", fromSimpleParameter("value").build())
                                                 .withSetterParameterDefinition("mimeType", fromSimpleParameter("mimeType").build())
                                                 .withSetterParameterDefinition("encoding", fromSimpleParameter("encoding").build())
                                                 .build());
        componentBuildingDefinitions.add(createTransactionManagerDefinitionBuilder("jndi-transaction-manager", GenericTransactionManagerLookupFactory.class) //TODO add support for environment
                                                 .withSetterParameterDefinition("jndiName", fromSimpleParameter("jndiName").build())
                                                 .build());
        componentBuildingDefinitions.add(createTransactionManagerDefinitionBuilder("weblogic-transaction-manager", WeblogicTransactionManagerLookupFactory.class).build());
        componentBuildingDefinitions.add(createTransactionManagerDefinitionBuilder("jboss-transaction-manager", JBossTransactionManagerLookupFactory.class).build());
        componentBuildingDefinitions.add(createTransactionManagerDefinitionBuilder("jrun-transaction-manager", JRunTransactionManagerLookupFactory.class).build());
        componentBuildingDefinitions.add(createTransactionManagerDefinitionBuilder("resin-transaction-manager", Resin3TransactionManagerLookupFactory.class).build());
        componentBuildingDefinitions.add(createTransactionManagerDefinitionBuilder("websphere-transaction-manager", WebsphereTransactionManagerLookupFactory.class).build());
        componentBuildingDefinitions.add(baseDefinition.copy()
                                                 .withIdentifier(PROCESSOR)
                                                 .withTypeDefinition(fromType(Object.class))
                                                 .build());
        componentBuildingDefinitions.add(baseDefinition.copy()
                                                 .withIdentifier(TRANSFORMER)
                                                 .withTypeDefinition(fromType(Transformer.class))
                                                 .build());
        componentBuildingDefinitions.add(baseDefinition.copy()
                                                 .withIdentifier(FILTER)
                                                 .withTypeDefinition(fromType(Object.class))
                                                 .build());
        componentBuildingDefinitions.add(baseDefinition.copy()
                                                 .withIdentifier(CUSTOM_PROCESSOR)
                                                 .withTypeDefinition(fromConfigurationAttribute(CLASS_ATTRIBUTE))
                                                 .asPrototype()
                                                 .build());
        componentBuildingDefinitions.add(baseDefinition.copy()
                                                 .withIdentifier(PROCESSOR_CHAIN)
                                                 .withTypeDefinition(fromType(MessageProcessor.class))
                                                 .withObjectFactoryType(MessageProcessorChainFactoryBean.class)
                                                 .withSetterParameterDefinition(MESSAGE_PROCESSORS, fromChildCollectionConfiguration(MessageProcessor.class).build())
                                                 .asPrototype()
                                                 .build());
        componentBuildingDefinitions.add(baseDefinition.copy()
                                                 .withIdentifier(SUB_FLOW)
                                                 .withTypeDefinition(fromType(MessageProcessor.class))
                                                 .withObjectFactoryType(SubflowMessageProcessorChainFactoryBean.class)
                                                 .withSetterParameterDefinition(MESSAGE_PROCESSORS, fromChildCollectionConfiguration(MessageProcessor.class).build())
                                                 .withSetterParameterDefinition(NAME, fromSimpleParameter(NAME).build())
                                                 .asPrototype()
                                                 .build());
        componentBuildingDefinitions.add(baseDefinition.copy()
                                                 .withIdentifier(RESPONSE)
                                                 .withTypeDefinition(fromType(ResponseMessageProcessorAdapter.class))
                                                 .withObjectFactoryType(ResponseMessageProcessorsFactoryBean.class)
                                                 .withSetterParameterDefinition(MESSAGE_PROCESSORS, fromChildCollectionConfiguration(MessageProcessor.class).build())
                                                 .build());
        componentBuildingDefinitions.add(baseDefinition.copy()
                                                 .withIdentifier(MESSAGE_FILTER)
                                                 .withTypeDefinition(fromType(MessageFilter.class))
                                                 .withConstructorParameterDefinition(fromChildConfiguration(Filter.class).build())
                                                 .withConstructorParameterDefinition(fromSimpleParameter("throwOnUnaccepted").withDefaultValue(false).build())
                                                 .withConstructorParameterDefinition(fromSimpleReferenceParameter("onUnaccepted").build())
                                                 .asPrototype()
                                                 .build());
        componentBuildingDefinitions.add(baseDefinition.copy()
                                                 .withIdentifier(FLOW)
                                                 .withTypeDefinition(fromType(Flow.class))
                                                 .withConstructorParameterDefinition(fromSimpleParameter(NAME).build())
                                                 .withConstructorParameterDefinition(fromReferenceObject(MuleContext.class).build())
                                                 .withSetterParameterDefinition("initialState", fromSimpleParameter("initialState").build())
                                                 .withSetterParameterDefinition("messageSource", fromChildConfiguration(MessageSource.class).build())
                                                 .withSetterParameterDefinition(MESSAGE_PROCESSORS, fromChildCollectionConfiguration(MessageProcessor.class).build())
                                                 .withSetterParameterDefinition(EXCEPTION_LISTENER_ATTRIBUTE, fromChildConfiguration(MessagingExceptionHandler.class).build())
                                                 .withSetterParameterDefinition("processingStrategy", fromSimpleReferenceParameter("processingStrategy").build())
                                                 .build());
        componentBuildingDefinitions.add(baseDefinition.copy()
                                                 .withIdentifier(SCATTER_GATHER)
                                                 .withTypeDefinition(fromType(ScatterGatherRouter.class))
                                                 .withObjectFactoryType(ScatterGatherRouterFactoryBean.class)
                                                 .withSetterParameterDefinition("timeout", fromSimpleParameter("timeout").build())
                                                 .withSetterParameterDefinition("aggregationStrategy", fromChildConfiguration(AggregationStrategy.class).build())
                                                 .withSetterParameterDefinition("threadingProfile", fromChildConfiguration(ThreadingProfile.class).build())
                                                 .withSetterParameterDefinition(MESSAGE_PROCESSORS, fromChildCollectionConfiguration(MessageProcessor.class).build())
                                                 .asScope()
                                                 .build());
        componentBuildingDefinitions.add(baseDefinition.copy()
                                                 .withIdentifier(WIRE_TAP)
                                                 .withTypeDefinition(fromType(WireTap.class))
                                                 .withSetterParameterDefinition("tap", fromChildConfiguration(MessageProcessor.class).build())
                                                 .withSetterParameterDefinition("filter", fromChildConfiguration(Filter.class).build())
                                                 .asScope()
                                                 .build());
        componentBuildingDefinitions.add(baseDefinition.copy()
                                                 .withIdentifier(ENRICHER)
                                                 .withObjectFactoryType(MessageEnricherObjectFactory.class)
                                                 .withTypeDefinition(fromType(MessageEnricher.class))
                                                 .withSetterParameterDefinition("messageProcessor", fromChildConfiguration(MessageProcessor.class).build())
                                                 .withSetterParameterDefinition("enrichExpressionPairs", fromChildCollectionConfiguration(MessageEnricher.EnrichExpressionPair.class).build())
                                                 .withSetterParameterDefinition("source", fromSimpleParameter("source").build())
                                                 .withSetterParameterDefinition("target", fromSimpleParameter("target").build())
                                                 .build());
        componentBuildingDefinitions.add(baseDefinition.copy()
                                                 .withIdentifier("enrich")
                                                 .withTypeDefinition(fromType(MessageEnricher.EnrichExpressionPair.class))
                                                 .withConstructorParameterDefinition(fromSimpleParameter("source").build())
                                                 .withConstructorParameterDefinition(fromSimpleParameter("target").build())
                                                 .build());
        componentBuildingDefinitions.add(baseDefinition.copy()
                                                 .withIdentifier(ASYNC)
                                                 .withTypeDefinition(fromType(AsyncDelegateMessageProcessor.class))
                                                 .withObjectFactoryType(AsyncMessageProcessorsFactoryBean.class)
                                                 .withSetterParameterDefinition("processingStrategy", fromSimpleReferenceParameter("processingStrategy").build())
                                                 .withSetterParameterDefinition(MESSAGE_PROCESSORS, fromChildCollectionConfiguration(MessageProcessor.class).build())
                                                 .withSetterParameterDefinition(NAME, fromSimpleParameter(NAME).build())
                                                 .build());
        componentBuildingDefinitions.add(baseDefinition.copy()
                                                 .withIdentifier(TRANSACTIONAL)
                                                 .withTypeDefinition(fromType(TransactionalMessageProcessor.class))
                                                 .withObjectFactoryType(TransactionalMessageProcessorsFactoryBean.class)
                                                 .withSetterParameterDefinition("exceptionListener", fromChildConfiguration(MessagingExceptionHandler.class).build())
                                                 .withSetterParameterDefinition(MESSAGE_PROCESSORS, fromChildCollectionConfiguration(MessageProcessor.class).build())
                                                 .withSetterParameterDefinition("action", fromSimpleParameter("action").build())
                                                 .build());
>>>>>>> d4165afe

    componentBuildingDefinitions
        .add(baseDefinition.copy().withIdentifier(UNTIL_SUCCESSFUL).withTypeDefinition(fromType(UntilSuccessful.class))
            .withSetterParameterDefinition("objectStore", fromSimpleReferenceParameter("objectStore-ref").build())
            .withSetterParameterDefinition("deadLetterQueue", fromSimpleReferenceParameter("deadLetterQueue-ref").build())
            .withSetterParameterDefinition("maxRetries", fromSimpleParameter("maxRetries").build())
            .withSetterParameterDefinition("millisBetweenRetries", fromSimpleParameter("millisBetweenRetries").build())
            .withSetterParameterDefinition("secondsBetweenRetries", fromSimpleParameter("secondsBetweenRetries").build())
            .withSetterParameterDefinition("failureExpression", fromSimpleParameter("failureExpression").build())
            .withSetterParameterDefinition("ackExpression", fromSimpleParameter("ackExpression").build())
            .withSetterParameterDefinition("synchronous", fromSimpleParameter("synchronous").build())
            .withSetterParameterDefinition("threadingProfile", fromChildConfiguration(ThreadingProfile.class).build())
            .withSetterParameterDefinition(MESSAGE_PROCESSORS, fromChildCollectionConfiguration(MessageProcessor.class).build())
            .build());
    componentBuildingDefinitions.add(baseDefinition.copy().withIdentifier(FOREACH).withTypeDefinition(fromType(Foreach.class))
        .withSetterParameterDefinition("collectionExpression", fromSimpleParameter("collection").build())
        .withSetterParameterDefinition("batchSize", fromSimpleParameter("batchSize").build())
        .withSetterParameterDefinition("rootMessageVariableName", fromSimpleParameter("rootMessageVariableName").build())
        .withSetterParameterDefinition("counterVariableName", fromSimpleParameter("counterVariableName").build())
        .withSetterParameterDefinition(MESSAGE_PROCESSORS, fromChildCollectionConfiguration(MessageProcessor.class).build())
        .build());
    componentBuildingDefinitions
        .add(baseDefinition.copy().withIdentifier(FIRST_SUCCESSFUL).withTypeDefinition(fromType(FirstSuccessful.class))
            .withSetterParameterDefinition("failureExpression", fromSimpleParameter("failureExpression").build())
            .withSetterParameterDefinition(MESSAGE_PROCESSORS, fromChildCollectionConfiguration(MessageProcessor.class).build())
            .build());
    componentBuildingDefinitions
        .add(baseDefinition.copy().withIdentifier(ROUND_ROBIN).withTypeDefinition(fromType(RoundRobin.class))
            .withSetterParameterDefinition(MESSAGE_PROCESSORS, fromChildCollectionConfiguration(MessageProcessor.class).build())
            .build());
    componentBuildingDefinitions.add(baseDefinition.copy().withIdentifier(CHOICE).withTypeDefinition(fromType(ChoiceRouter.class))
        .withObjectFactoryType(ChoiceRouterFactoryBean.class)
        .withSetterParameterDefinition("routes", fromChildCollectionConfiguration(MessageProcessorFilterPair.class).build())
        .withSetterParameterDefinition("defaultRoute", fromChildConfiguration(MessageProcessorFilterPair.class).build()).build());
    componentBuildingDefinitions
        .add(baseDefinition.copy().withIdentifier(WHEN).withTypeDefinition(fromType(MessageProcessorFilterPair.class))
            .withObjectFactoryType(MessageProcessorFilterPairFactoryBean.class)
            .withSetterParameterDefinition(MESSAGE_PROCESSORS, fromChildCollectionConfiguration(MessageProcessor.class).build())
            .withSetterParameterDefinition("expression", fromSimpleParameter("expression").build()).build());
    componentBuildingDefinitions
        .add(baseDefinition.copy().withIdentifier(OTHERWISE).withTypeDefinition(fromType(MessageProcessorFilterPair.class))
            .withObjectFactoryType(MessageProcessorFilterPairFactoryBean.class)
            .withSetterParameterDefinition(MESSAGE_PROCESSORS, fromChildCollectionConfiguration(MessageProcessor.class).build())
            .withSetterParameterDefinition("expression", fromFixedValue("true").build()).build());
    componentBuildingDefinitions
        .add(baseDefinition.copy().withIdentifier(ALL).withTypeDefinition(fromType(MulticastingRouter.class))
            .withSetterParameterDefinition(MESSAGE_PROCESSORS, fromChildCollectionConfiguration(MessageProcessor.class).build())
            .build());
    componentBuildingDefinitions.add(baseDefinition.copy().withIdentifier(REQUEST_REPLY)
        .withTypeDefinition(fromType(SimpleAsyncRequestReplyRequester.class))
        .withSetterParameterDefinition("messageProcessor", fromChildConfiguration(MessageProcessor.class).build())
        .withSetterParameterDefinition("messageSource", fromChildConfiguration(MessageSource.class).build())
        .withSetterParameterDefinition("timeout", fromSimpleParameter("timeout").build())
        .withSetterParameterDefinition("storePrefix", fromSimpleParameter("storePrefix").build()).build());

    componentBuildingDefinitions.add(baseDefinition.copy().withIdentifier(POLL)
        .withTypeDefinition(fromType(PollingMessageSource.class)).withObjectFactoryType(PollingMessageSourceFactoryBean.class)
        .withSetterParameterDefinition("messageProcessor", fromChildConfiguration(MessageProcessor.class).build())
        .withSetterParameterDefinition("frequency", fromSimpleParameter("frequency").build())
        .withSetterParameterDefinition("override", fromChildConfiguration(MessageProcessorPollingOverride.class).build())
        .withSetterParameterDefinition("schedulerFactory", fromChildConfiguration(SchedulerFactory.class).build()).build());

    componentBuildingDefinitions.add(baseDefinition.copy().withIdentifier("fixed-frequency-scheduler")
        .withTypeDefinition(fromType(FixedFrequencySchedulerFactory.class))
        .withSetterParameterDefinition("frequency", fromSimpleParameter("frequency").build())
        .withSetterParameterDefinition("startDelay", fromSimpleParameter("startDelay").build())
        .withSetterParameterDefinition("timeUnit", fromSimpleParameter("timeUnit").build()).build());
    componentBuildingDefinitions.add(baseDefinition.copy().withIdentifier("watermark")
        .withSetterParameterDefinition("variable", fromSimpleParameter("variable").build())
        .withSetterParameterDefinition("defaultExpression", fromSimpleParameter("default-expression").build())
        .withSetterParameterDefinition("updateExpression", fromSimpleParameter("update-expression").build())
        .withSetterParameterDefinition("objectStore", fromSimpleReferenceParameter("object-store-ref").build())
        .withSetterParameterDefinition("selector", fromSimpleParameter("selector").build())
        .withSetterParameterDefinition("selectorExpression", fromSimpleParameter("selector-expression").build())
        .withTypeDefinition(fromType(Watermark.class)).withObjectFactoryType(WatermarkFactoryBean.class).build());

    ComponentBuildingDefinition.Builder baseReconnectDefinition = baseDefinition.copy()
        .withTypeDefinition(fromType(RetryPolicyTemplate.class)).withObjectFactoryType(RetryPolicyTemplateObjectFactory.class)
        .withSetterParameterDefinition("blocking", fromSimpleParameter("blocking").build())
        .withSetterParameterDefinition("frequency", fromSimpleParameter("frequency").build());

    componentBuildingDefinitions.add(baseReconnectDefinition.copy().withIdentifier("reconnect-forever")
        .withSetterParameterDefinition("count", fromFixedValue(RETRY_COUNT_FOREVER).build()).build());
    componentBuildingDefinitions.add(baseReconnectDefinition.copy().withIdentifier("reconnect")
        .withSetterParameterDefinition("count", fromSimpleParameter("count").build()).build());
    componentBuildingDefinitions.add(baseDefinition.copy().withIdentifier("idempotent-redelivery-policy")
        .withTypeDefinition(fromType(IdempotentRedeliveryPolicy.class))
        .withSetterParameterDefinition("useSecureHash", fromSimpleParameter("useSecureHash").build())
        .withSetterParameterDefinition("messageDigestAlgorithm", fromSimpleParameter("messageDigestAlgorithm").build())
        .withSetterParameterDefinition("maxRedeliveryCount", fromSimpleParameter("maxRedeliveryCount").build())
        .withSetterParameterDefinition("idExpression", fromSimpleParameter("idExpression").build())
        .withSetterParameterDefinition("idExpression", fromSimpleParameter("idExpression").build())
        .withSetterParameterDefinition("objectStore", fromSimpleReferenceParameter("object-store-ref").build())
        .withSetterParameterDefinition("messageProcessor", fromChildConfiguration(MessageProcessor.class).build()).build());

    componentBuildingDefinitions.add(baseDefinition.copy().withIdentifier("dead-letter-queue")
        .withTypeDefinition(fromType(MessageProcessor.class)).withObjectFactoryType(MessageProcessorWrapperObjectFactory.class)
        .withSetterParameterDefinition("messageProcessor", fromChildConfiguration(MessageProcessor.class).build()).build());

    componentBuildingDefinitions.add(baseDefinition.copy().withIdentifier("composite-source")
        .withTypeDefinition(fromType(StartableCompositeMessageSource.class))
        .withSetterParameterDefinition("messageSources", fromChildCollectionConfiguration(MessageSource.class).build())
        .withSetterParameterDefinition("muleContext", fromReferenceObject(MuleContext.class).build()).build());
    componentBuildingDefinitions.add(baseDefinition.copy().withIdentifier("configuration")
        .withTypeDefinition(fromType(MuleConfiguration.class)).withObjectFactoryType(MuleConfigurationConfigurator.class)
        .withSetterParameterDefinition("defaultExceptionStrategyName",
                                       fromSimpleParameter("defaultExceptionStrategy-ref").build())
        .withSetterParameterDefinition("defaultProcessingStrategy",
                                       fromSimpleReferenceParameter("defaultProcessingStrategy").build())
        .withSetterParameterDefinition("defaultResponseTimeout", fromSimpleParameter("defaultResponseTimeout").build())
        .withSetterParameterDefinition("maxQueueTransactionFilesSize",
                                       fromSimpleParameter("maxQueueTransactionFilesSize").build())
        .withSetterParameterDefinition("defaultTransactionTimeout", fromSimpleParameter("defaultTransactionTimeout").build())
        .withSetterParameterDefinition("shutdownTimeout", fromSimpleParameter("shutdownTimeout").build())
        .withSetterParameterDefinition("defaultTransactionTimeout", fromSimpleParameter("defaultTransactionTimeout").build())
        .withSetterParameterDefinition("useExtendedTransformations", fromSimpleParameter("useExtendedTransformations").build())
        .withSetterParameterDefinition("flowEndingWithOneWayEndpointReturnsNull",
                                       fromSimpleParameter("flowEndingWithOneWayEndpointReturnsNull").build())
        .withSetterParameterDefinition("enricherPropagatesSessionVariableChanges",
                                       fromSimpleParameter("enricherPropagatesSessionVariableChanges").build())
        .withSetterParameterDefinition("extensions", fromChildCollectionConfiguration(Object.class).build())
        .withSetterParameterDefinition("defaultObjectSerializer",
                                       fromSimpleReferenceParameter("defaultObjectSerializer-ref").build())
        .withSetterParameterDefinition("extensions", fromChildCollectionConfiguration(ConfigurationExtension.class).build())
        .build());

    componentBuildingDefinitions
        .add(baseDefinition.copy().withIdentifier("notifications").withTypeDefinition(fromType(ServerNotificationManager.class))
            .withObjectFactoryType(ServerNotificationManagerConfigurator.class)
            .withSetterParameterDefinition("notificationDynamic", fromSimpleParameter("dynamic").build())
            .withSetterParameterDefinition("enabledNotifications",
                                           fromChildCollectionConfiguration(NotificationConfig.EnabledNotificationConfig.class)
                                               .build())
            .withSetterParameterDefinition("disabledNotifications",
                                           fromChildCollectionConfiguration(NotificationConfig.DisabledNotificationConfig.class)
                                               .build())
            .withSetterParameterDefinition("notificationListeners",
                                           fromChildCollectionConfiguration(ListenerSubscriptionPair.class).build())
            .build());

    ComponentBuildingDefinition.Builder baseNotificationDefinition =
        baseDefinition.copy().withSetterParameterDefinition("interfaseName", fromSimpleParameter("interface").build())
            .withSetterParameterDefinition("eventName", fromSimpleParameter("event").build())
            .withSetterParameterDefinition("interfaceClass", fromSimpleParameter("interface-class").build())
            .withSetterParameterDefinition("eventClass", fromSimpleParameter("event-class").build());

    componentBuildingDefinitions.add(baseNotificationDefinition.copy()
        .withTypeDefinition(fromType(NotificationConfig.EnabledNotificationConfig.class)).withIdentifier("notification").build());

    componentBuildingDefinitions
        .add(baseNotificationDefinition.copy().withTypeDefinition(fromType(NotificationConfig.DisabledNotificationConfig.class))
            .withIdentifier("disable-notification").build());

    componentBuildingDefinitions.add(baseDefinition.copy().withIdentifier("notification-listener")
        .withTypeDefinition(fromType(ListenerSubscriptionPair.class))
        .withSetterParameterDefinition("listener", fromSimpleReferenceParameter("ref").build())
        .withSetterParameterDefinition("subscription", fromSimpleParameter("subscription").build()).build());

<<<<<<< HEAD
    return componentBuildingDefinitions;
  }

  public static ComponentBuildingDefinition.Builder getTransformerBaseBuilder() {
    return baseDefinition.copy().withTypeDefinition(fromType(Transformer.class))
        .withObjectFactoryType(TransformerObjectFactory.class)
        .withSetterParameterDefinition("name", fromSimpleParameter("name").build())
        .withSetterParameterDefinition("ignoreBadInput", fromSimpleParameter("ignoreBadInput").build())
        .withSetterParameterDefinition("encoding", fromSimpleParameter("encoding").build())
        .withSetterParameterDefinition("mimeType", fromSimpleParameter("mimeType").build())
        .withSetterParameterDefinition("returnClass", fromSimpleParameter("returnClass").build()).copy();
  }

  public static ComponentBuildingDefinition.Builder getTransformerBaseBuilderForClass(Class<? extends AbstractTransformer> transformerClass) {
    return getTransformerBaseBuilder().withSetterParameterDefinition("transformerClass", fromFixedValue(transformerClass).build())
        .withTypeDefinition(fromType(transformerClass));
  }
=======
        componentBuildingDefinitions.addAll(getTransformersBuildingDefinitions());

        return componentBuildingDefinitions;
    }

    private List<ComponentBuildingDefinition> getTransformersBuildingDefinitions()
    {
        List<ComponentBuildingDefinition> transformerComponentBuildingDefinitions = new ArrayList<>();
        transformerComponentBuildingDefinitions.add(getTransformerBaseBuilder(Base64Encoder.class)
                                                            .withIdentifier("base64-encoder-transformer")
                                                            .build());
        transformerComponentBuildingDefinitions.add(getTransformerBaseBuilder(Base64Decoder.class)
                                                            .withIdentifier("base64-decoder-transformer")
                                                            .build());
        transformerComponentBuildingDefinitions.add(getTransformerBaseBuilder(XmlEntityEncoder.class)
                                                            .withIdentifier("xml-entity-encoder-transformer")
                                                            .build());
        transformerComponentBuildingDefinitions.add(getTransformerBaseBuilder(XmlEntityDecoder.class)
                                                            .withIdentifier("xml-entity-decoder-transformer")
                                                            .build());
        transformerComponentBuildingDefinitions.add(getTransformerBaseBuilder(GZipCompressTransformer.class)
                                                            .withIdentifier("gzip-compress-transformer")
                                                            .build());
        transformerComponentBuildingDefinitions.add(getTransformerBaseBuilder(GZipUncompressTransformer.class)
                                                            .withIdentifier("gzip-uncompress-transformer")
                                                            .build());
        KeyAttributeDefinitionPair strategyParameterDefinition = newBuilder()
                .withKey("strategy")
                .withAttributeDefinition(fromSimpleReferenceParameter("strategy-ref").build())
                .build();
        transformerComponentBuildingDefinitions.add(getTransformerBaseBuilder(getEncryptionTransformerConfigurationFactory(EncryptionTransformer.class), EncryptionTransformer.class, strategyParameterDefinition)
                                                            .withIdentifier("encrypt-transformer")
                                                            .build());
        transformerComponentBuildingDefinitions.add(getTransformerBaseBuilder(getEncryptionTransformerConfigurationFactory(DecryptionTransformer.class), DecryptionTransformer.class, strategyParameterDefinition)
                                                            .withIdentifier("decrypt-transformer")
                                                            .build());
        transformerComponentBuildingDefinitions.add(getTransformerBaseBuilder(ByteArrayToHexString.class)
                                                            .withIdentifier("byte-array-to-hex-string-transformer")
                                                            .build());
        transformerComponentBuildingDefinitions.add(getTransformerBaseBuilder(HexStringToByteArray.class)
                                                            .withIdentifier("hex-string-to-byte-array-transformer")
                                                            .build());
        transformerComponentBuildingDefinitions.add(getTransformerBaseBuilder(ByteArrayToObject.class)
                                                            .withIdentifier("byte-array-to-object-transformer")
                                                            .build());
        transformerComponentBuildingDefinitions.add(getTransformerBaseBuilder(ObjectToByteArray.class)
                                                            .withIdentifier("object-to-byte-array-transformer")
                                                            .build());
        transformerComponentBuildingDefinitions.add(getTransformerBaseBuilder(ObjectToString.class)
                                                            .withIdentifier("object-to-string-transformer")
                                                            .build());
        transformerComponentBuildingDefinitions.add(getTransformerBaseBuilder(ByteArrayToSerializable.class)
                                                            .withIdentifier("byte-array-to-serializable-transformer")
                                                            .build());
        transformerComponentBuildingDefinitions.add(getTransformerBaseBuilder(SerializableToByteArray.class)
                                                            .withIdentifier("serializable-to-byte-array-transformer")
                                                            .build());
        transformerComponentBuildingDefinitions.add(getTransformerBaseBuilder(ObjectToString.class)
                                                            .withIdentifier("byte-array-to-string-transformer")
                                                            .build());
        transformerComponentBuildingDefinitions.add(getTransformerBaseBuilder(ObjectToByteArray.class)
                                                            .withIdentifier("string-to-byte-array-transformer")
                                                            .build());
        transformerComponentBuildingDefinitions.add(getMuleMessageTransformerBaseBuilder()
                                                            .withIdentifier("parse-template")
                                                            .withTypeDefinition(fromType(ParseTemplateTransformer.class))
                                                            .withSetterParameterDefinition("location", fromSimpleParameter("location").build())
                                                            .build());
        transformerComponentBuildingDefinitions.add(getTransformerBaseBuilder(AutoTransformer.class)
                                                            .withIdentifier("auto-transformer")
                                                            .build());
        transformerComponentBuildingDefinitions.add(getTransformerBaseBuilder(MapToBean.class)
                                                            .withIdentifier("map-to-bean-transformer")
                                                            .build());
        transformerComponentBuildingDefinitions.add(getTransformerBaseBuilder(BeanToMap.class)
                                                            .withIdentifier("bean-to-map-transformer")
                                                            .build());
        transformerComponentBuildingDefinitions.add(baseDefinition
                                                            .copy()
                                                            .withIdentifier("combine-collections-transformer")
                                                            .withTypeDefinition(fromType(CombineCollectionsTransformer.class))
                                                            .asPrototype()
                                                            .build());
        transformerComponentBuildingDefinitions.add(getMuleMessageTransformerBaseBuilder()
                                                            .withIdentifier("append-string-transformer")
                                                            .withTypeDefinition(fromType(StringAppendTransformer.class))
                                                            .withSetterParameterDefinition("message", fromSimpleParameter("message").build())
                                                            .build());
        transformerComponentBuildingDefinitions.add(getTransformerBaseBuilder(getCustomTransformerConfigurationFactory(),
                                                                              Transformer.class,
                                                                              newBuilder()
                                                                                      .withKey("class")
                                                                                      .withAttributeDefinition(fromSimpleParameter("class").build())
                                                                                      .build())
                                                            .withTypeDefinition(fromConfigurationAttribute("class"))
                                                            .withIdentifier("custom-transformer")
                                                            .build());
        transformerComponentBuildingDefinitions.add(getTransformerBaseBuilder(getBeanBuilderTransformerConfigurationfactory(),
                                                                              BeanBuilderTransformer.class,
                                                                              newBuilder()
                                                                                      .withKey("beanClass")
                                                                                      .withAttributeDefinition(fromSimpleParameter("beanClass", stringToClassConverter()).build())
                                                                                      .build(),
                                                                              newBuilder()
                                                                                      .withKey("beanFactory")
                                                                                      .withAttributeDefinition(fromSimpleReferenceParameter("beanFactory-ref").build())
                                                                                      .build(),
                                                                              newBuilder()
                                                                                      .withKey("arguments")
                                                                                      .withAttributeDefinition(fromChildCollectionConfiguration(ExpressionArgument.class).build())
                                                                                      .build())
                                                            .withIdentifier("bean-builder-transformer")
                                                            .build());
        transformerComponentBuildingDefinitions.add(getTransformerBaseBuilder(getAddFlowVariableTransformerInstanceFactory(AddPropertyTransformer.class),
                                                                              AddPropertyTransformer.class,
                                                                              newBuilder()
                                                                                      .withKey("identifier")
                                                                                      .withAttributeDefinition(fromSimpleParameter("propertyName").build())
                                                                                      .build(),
                                                                              newBuilder()
                                                                                      .withKey("value")
                                                                                      .withAttributeDefinition(fromSimpleParameter("value").build())
                                                                                      .build())
                                                            .withIdentifier("set-property")
                                                            .withTypeDefinition(fromType(AddPropertyTransformer.class))
                                                            .build());
        transformerComponentBuildingDefinitions.add(getTransformerBaseBuilder(getAddFlowVariableTransformerInstanceFactory(AddFlowVariableTransformer.class),
                                                                              AddFlowVariableTransformer.class,
                                                                              newBuilder()
                                                                                      .withKey("identifier")
                                                                                      .withAttributeDefinition(fromSimpleParameter("variableName").build())
                                                                                      .build(),
                                                                              newBuilder()
                                                                                      .withKey("value")
                                                                                      .withAttributeDefinition(fromSimpleParameter("value").build())
                                                                                      .build())
                                                            .withIdentifier("set-variable")
                                                            .withTypeDefinition(fromType(AddFlowVariableTransformer.class))
                                                            .build());
        transformerComponentBuildingDefinitions.add(getMuleMessageTransformerBaseBuilder()
                                                            .withIdentifier("remove-property")
                                                            .withTypeDefinition(fromType(RemovePropertyTransformer.class))
                                                            .withSetterParameterDefinition("identifier", fromSimpleParameter("propertyName").build())
                                                            .build());
        transformerComponentBuildingDefinitions.add(getMuleMessageTransformerBaseBuilder()
                                                            .withIdentifier("remove-variable")
                                                            .withTypeDefinition(fromType(RemoveFlowVariableTransformer.class))
                                                            .withSetterParameterDefinition("identifier", fromSimpleParameter("variableName").build())
                                                            .build());
        transformerComponentBuildingDefinitions.add(getMuleMessageTransformerBaseBuilder()
                                                            .withIdentifier("copy-properties")
                                                            .withTypeDefinition(fromType(CopyPropertiesTransformer.class))
                                                            .withSetterParameterDefinition("propertyName", fromSimpleParameter("propertyName").build())
                                                            .build());

        transformerComponentBuildingDefinitions.add(getTransformerBaseBuilder(getExpressionTransformerConfigurationfactory(),
                                                                              ExpressionTransformer.class,
                                                                              newBuilder()
                                                                                      .withKey("returnSourceIfNull")
                                                                                      .withAttributeDefinition(fromSimpleParameter("returnSourceIfNull").build())
                                                                                      .build(),
                                                                              newBuilder()
                                                                                      .withKey("expression").withAttributeDefinition(fromSimpleParameter("expression").build())
                                                                                      .build(),
                                                                              newBuilder()
                                                                                      .withKey("arguments").withAttributeDefinition(fromChildCollectionConfiguration(ExpressionArgument.class).build())
                                                                                      .build())
                                                            .withIdentifier("expression-transformer")
                                                            .withTypeDefinition(fromType(ExpressionTransformer.class))
                                                            .build());
        transformerComponentBuildingDefinitions.add(baseDefinition.copy()
                                                            .withObjectFactoryType(ConfigurableObjectFactory.class)
                                                            .withIdentifier("return-argument")
                                                            .withTypeDefinition(fromType(ExpressionArgument.class))
                                                            .withSetterParameterDefinition("factory", fromFixedValue(getExpressionArgumentConfigurationFactory()).build())
                                                            .withSetterParameterDefinition("parameters", fromMultipleDefinitions(
                                                                    newBuilder()
                                                                            .withKey("optional")
                                                                            .withAttributeDefinition(fromSimpleParameter("optional").build())
                                                                            .build(),
                                                                    newBuilder()
                                                                            .withKey("expression")
                                                                            .withAttributeDefinition(fromSimpleParameter("expression").build())
                                                                            .build(),
                                                                    newBuilder()
                                                                            .withKey("muleContext")
                                                                            .withAttributeDefinition(fromReferenceObject(MuleContext.class).build())
                                                                            .build())
                                                                    .build())
                                                            .build());
        transformerComponentBuildingDefinitions.add(baseDefinition.copy()
                                                            .withObjectFactoryType(ConfigurableObjectFactory.class)
                                                            .withIdentifier("bean-property")
                                                            .withTypeDefinition(fromType(ExpressionArgument.class))
                                                            .withSetterParameterDefinition("factory", fromFixedValue(getExpressionArgumentConfigurationFactory()).build())
                                                            .withSetterParameterDefinition("parameters", fromMultipleDefinitions(
                                                                    newBuilder()
                                                                            .withKey("optional")
                                                                            .withAttributeDefinition(fromSimpleParameter("optional").build())
                                                                            .build(),
                                                                    newBuilder()
                                                                            .withKey("expression")
                                                                            .withAttributeDefinition(fromSimpleParameter("expression").build())
                                                                            .build(),
                                                                    newBuilder()
                                                                            .withKey("muleContext")
                                                                            .withAttributeDefinition(fromReferenceObject(MuleContext.class).build())
                                                                            .build(),
                                                                    newBuilder()
                                                                            .withKey("propertyName")
                                                                            .withAttributeDefinition(fromSimpleParameter("property-name").build())
                                                                            .build())
                                                                    .build())
                                                            .build());

        return transformerComponentBuildingDefinitions;
    }

    private ConfigurableInstanceFactory getAddFlowVariableTransformerInstanceFactory(Class<? extends AbstractAddVariablePropertyTransformer> transformerType)
    {
        return parameters -> {
            AbstractAddVariablePropertyTransformer transformer = (AbstractAddVariablePropertyTransformer) createNewInstance(transformerType);
            transformer.setIdentifier((String) parameters.get("identifier"));
            transformer.setValue((String) parameters.get("value"));
            return transformer;
        };
    }

    private ConfigurableInstanceFactory getEncryptionTransformerConfigurationFactory(Class<? extends AbstractEncryptionTransformer> abstractEncryptionTransformerType)
    {
        return parameters -> {
            AbstractEncryptionTransformer encryptionTransformer = (AbstractEncryptionTransformer) createNewInstance(abstractEncryptionTransformerType);
            encryptionTransformer.setStrategy((EncryptionStrategy) parameters.get("strategy"));
            return encryptionTransformer;
        };
    }

    private ConfigurableInstanceFactory getCustomTransformerConfigurationFactory()
    {
        return parameters -> {
            String className = (String) parameters.get("class");
            checkState(className != null, "custom-transformer class attribute cannot be null");
            return createNewInstance(className);
        };
    }

    private static Object createNewInstance(Class classType)
    {
        try
        {
            return instanciateClass(classType);
        }
        catch (Exception e)
        {
            throw new MuleRuntimeException(e);
        }
    }


    private static Object createNewInstance(String className)
    {
        try
        {
            return instanciateClass(className, new Object[0]);
        }
        catch (Exception e)
        {
            throw new MuleRuntimeException(e);
        }
    }

    private ConfigurableInstanceFactory getExpressionArgumentConfigurationFactory()
    {
        return parameters -> {
            String name = (String) parameters.get("propertyName");
            ExpressionArgument expressionArgument = new ExpressionArgument(name, new ExpressionConfig((String) parameters.get("expression")), parseBoolean((String) ofNullable(parameters.get("optional")).orElse("false")));
            expressionArgument.setMuleContext((MuleContext) parameters.get("muleContext"));
            return expressionArgument;
        };
    }

    private ConfigurableInstanceFactory getExpressionTransformerConfigurationfactory()
    {
        return getAbstractTransformerConfigurationfactory(parameters -> {
            ExpressionTransformer expressionTransformer = new ExpressionTransformer();
            Boolean returnSourceIfNull = (Boolean) parameters.get("returnSourceIfNull");
            if (returnSourceIfNull != null)
            {
                expressionTransformer.setReturnSourceIfNull(returnSourceIfNull);
            }
            return expressionTransformer;
        });
    }

    private ConfigurableInstanceFactory getBeanBuilderTransformerConfigurationfactory()
    {
        return getAbstractTransformerConfigurationfactory(parameters -> {
            BeanBuilderTransformer beanBuilderTransformer = new BeanBuilderTransformer();
            beanBuilderTransformer.setBeanClass((Class<?>) parameters.get("beanClass"));
            beanBuilderTransformer.setBeanFactory((ObjectFactory) parameters.get("beanFactory"));
            return beanBuilderTransformer;
        });
    }

    private ConfigurableInstanceFactory getAbstractTransformerConfigurationfactory(Function<Map<String, Object>, AbstractExpressionTransformer> abstractExpressionTransformerFactory)
    {
        return parameters -> {
            List<ExpressionArgument> arguments = (List<ExpressionArgument>) parameters.get("arguments");
            String expression = (String) parameters.get("expression");
            AbstractExpressionTransformer abstractExpressionTransformer = abstractExpressionTransformerFactory.apply(parameters);
            if (expression != null && arguments != null)
            {
                throw new MuleRuntimeException(createStaticMessage("Expression transformer do not support expression attribute or return-data child element at the same time."));
            }
            if (expression != null)
            {
                arguments = asList(new ExpressionArgument("single", new ExpressionConfig(expression), false));
            }
            abstractExpressionTransformer.setArguments(arguments);
            return abstractExpressionTransformer;
        };
    }

    public static ComponentBuildingDefinition.Builder getTransformerBaseBuilder(ConfigurableInstanceFactory configurableInstanceFactory,
                                                                                Class<? extends Transformer> transformerClass,
                                                                                KeyAttributeDefinitionPair... configurationAttributes)
    {
        KeyAttributeDefinitionPair[] commonTransformerParameters = {newBuilder()
                .withKey("encoding")
                .withAttributeDefinition(fromSimpleParameter("encoding").build())
                .build(),
                newBuilder()
                        .withKey("name")
                        .withAttributeDefinition(fromSimpleParameter("name").build())
                        .build(),
                newBuilder()
                        .withKey("ignoreBadInput")
                        .withAttributeDefinition(fromSimpleParameter("ignoreBadInput").build())
                        .build(),
                newBuilder()
                        .withKey("mimeType")
                        .withAttributeDefinition(fromSimpleParameter("mimeType").build())
                        .build(),
                newBuilder()
                        .withKey("returnClass")
                        .withAttributeDefinition(fromSimpleParameter("returnClass").build())
                        .build(),
                newBuilder()
                        .withKey("muleContext")
                        .withAttributeDefinition(fromReferenceObject(MuleContext.class).build())
                        .build()};
        return baseDefinition.copy()
                .withTypeDefinition(fromType(transformerClass))
                .withObjectFactoryType(new ConfigurableObjectFactory<>().getClass())
                .withSetterParameterDefinition("factory", fromFixedValue(configurableInstanceFactory).build())
                .withSetterParameterDefinition("commonConfiguratorType", fromFixedValue(TransformerConfigurator.class).build())
                .withSetterParameterDefinition("parameters", fromMultipleDefinitions(addAll(commonTransformerParameters, configurationAttributes))
                        .build())
                .asPrototype()
                .copy();
    }

    public static ComponentBuildingDefinition.Builder getTransformerBaseBuilder(Class<? extends AbstractTransformer> transformerClass, KeyAttributeDefinitionPair... configurationAttributes)
    {
        return getTransformerBaseBuilder(parameters -> createNewInstance(transformerClass), transformerClass, configurationAttributes);
    }

    public static ComponentBuildingDefinition.Builder getMuleMessageTransformerBaseBuilder()
    {
        return baseDefinition.copy()
                .withSetterParameterDefinition("encoding", fromSimpleParameter("encoding").build())
                .withSetterParameterDefinition("mimeType", fromSimpleParameter("mimeType").build())
                .asPrototype()
                .copy();
    }
>>>>>>> d4165afe

  private ComponentBuildingDefinition.Builder createTransactionManagerDefinitionBuilder(String transactionManagerName,
                                                                                        Class<?> transactionManagerClass) {
    return transactionManagerBaseDefinition.copy().withIdentifier(transactionManagerName)
        .withTypeDefinition(fromType(transactionManagerClass));
  }

}<|MERGE_RESOLUTION|>--- conflicted
+++ resolved
@@ -190,15 +190,9 @@
   private static final String POLL = "poll";
   private static final String REQUEST_REPLY = "request-reply";
 
-<<<<<<< HEAD
-  private static ComponentBuildingDefinition.Builder baseDefinition =
-      new ComponentBuildingDefinition.Builder().withNamespace(CORE_NAMESPACE_NAME);
-  private ComponentBuildingDefinition.Builder transactionManagerBaseDefinition;
-=======
     private static ComponentBuildingDefinition.Builder baseDefinition = new ComponentBuildingDefinition.Builder().withNamespace(CORE_NAMESPACE_NAME);
     private ComponentBuildingDefinition.Builder transactionManagerBaseDefinition;
     private Object setVariableConfigurationInstanceFactory;
->>>>>>> d4165afe
 
   @Override
   public void init(MuleContext muleContext) {
@@ -210,147 +204,6 @@
 
     LinkedList<ComponentBuildingDefinition> componentBuildingDefinitions = new LinkedList<>();
 
-<<<<<<< HEAD
-    AttributeDefinition messageProcessorListAttributeDefinition =
-        fromChildCollectionConfiguration(MessageProcessor.class).build();
-    ComponentBuildingDefinition.Builder exceptionStrategyBaseBuilder =
-        baseDefinition.copy().withSetterParameterDefinition(MESSAGE_PROCESSORS, messageProcessorListAttributeDefinition)
-            .withSetterParameterDefinition("globalName", fromSimpleParameter(NAME).build());
-    componentBuildingDefinitions
-        .add(baseDefinition.copy().withIdentifier(EXCEPTION_STRATEGY).withTypeDefinition(fromType(Object.class))
-            .withConstructorParameterDefinition(fromSimpleReferenceParameter("ref").build()).build());
-    componentBuildingDefinitions.add(exceptionStrategyBaseBuilder.copy().withIdentifier(CATCH_EXCEPTION_STRATEGY)
-        .withTypeDefinition(fromType(CatchMessagingExceptionStrategy.class))
-        .withSetterParameterDefinition(MESSAGE_PROCESSORS, fromChildCollectionConfiguration(MessageProcessor.class).build())
-        .withSetterParameterDefinition(WHEN, fromSimpleParameter(WHEN).build()).asPrototype().build());
-    componentBuildingDefinitions.add(exceptionStrategyBaseBuilder.copy().withIdentifier(ROLLBACK_EXCEPTION_STRATEGY)
-        .withTypeDefinition(fromType(RollbackMessagingExceptionStrategy.class))
-        .withSetterParameterDefinition(MESSAGE_PROCESSORS, fromChildCollectionConfiguration(MessageProcessor.class).build())
-        .withSetterParameterDefinition(WHEN, fromSimpleParameter(WHEN).build())
-        .withSetterParameterDefinition("maxRedeliveryAttempts", fromSimpleParameter("maxRedeliveryAttempts").build())
-        .withSetterParameterDefinition("redeliveryExceeded", fromChildConfiguration(RedeliveryExceeded.class).build())
-        .asPrototype().build());
-    componentBuildingDefinitions.add(baseDefinition.copy().withIdentifier("on-redelivery-attempts-exceeded")
-        .withTypeDefinition(fromType(RedeliveryExceeded.class))
-        .withSetterParameterDefinition(MESSAGE_PROCESSORS, fromChildCollectionConfiguration(MessageProcessor.class).build())
-        .asScope().build());
-    componentBuildingDefinitions.add(exceptionStrategyBaseBuilder.copy().withIdentifier(DEFAULT_EXCEPTION_STRATEGY)
-        .withTypeDefinition(fromType(DefaultMessagingExceptionStrategy.class))
-        .withSetterParameterDefinition(NAME_EXCEPTION_STRATEGY_ATTRIBUTE, fromSimpleParameter(NAME).build())
-        .withSetterParameterDefinition("stopMessageProcessing", fromSimpleParameter("stopMessageProcessing").build())
-        .withSetterParameterDefinition(MESSAGE_PROCESSORS, fromChildCollectionConfiguration(MessageProcessor.class).build())
-        .withSetterParameterDefinition("commitTxFilter", fromChildConfiguration(WildcardFilter.class).build())
-        .withSetterParameterDefinition("rollbackTxFilter", fromChildConfiguration(WildcardFilter.class).build()).asPrototype()
-        .build());
-    componentBuildingDefinitions
-        .add(baseDefinition.copy().withIdentifier("commit-transaction").withTypeDefinition(fromType(WildcardFilter.class))
-            .withSetterParameterDefinition("pattern", fromSimpleParameter("exception-pattern").build()).build());
-    componentBuildingDefinitions
-        .add(baseDefinition.copy().withIdentifier("rollback-transaction").withTypeDefinition(fromType(NotWildcardFilter.class))
-            .withSetterParameterDefinition("pattern", fromSimpleParameter("exception-pattern").build()).build());
-    componentBuildingDefinitions.add(baseDefinition.copy().withIdentifier(CUSTOM_EXCEPTION_STRATEGY)
-        .withTypeDefinition(fromConfigurationAttribute(CLASS_ATTRIBUTE))
-        .withSetterParameterDefinition(MESSAGE_PROCESSORS, fromChildCollectionConfiguration(MessageProcessor.class).build())
-        .asPrototype().build());
-    componentBuildingDefinitions.add(baseDefinition.copy().withIdentifier(CHOICE_EXCEPTION_STRATEGY)
-        .withTypeDefinition(fromType(ChoiceMessagingExceptionStrategy.class))
-        .withSetterParameterDefinition("globalName", fromSimpleParameter(NAME).build())
-        .withSetterParameterDefinition("exceptionListeners",
-                                       fromChildCollectionConfiguration(MessagingExceptionHandler.class).build())
-        .build());
-    componentBuildingDefinitions
-        .add(baseDefinition.copy().withIdentifier(SET_PAYLOAD).withTypeDefinition(fromType(SetPayloadMessageProcessor.class))
-            .withSetterParameterDefinition("value", fromSimpleParameter("value").build())
-            .withSetterParameterDefinition("mimeType", fromSimpleParameter("mimeType").build())
-            .withSetterParameterDefinition("encoding", fromSimpleParameter("encoding").build()).build());
-    componentBuildingDefinitions
-        // TODO add support for environment
-        .add(createTransactionManagerDefinitionBuilder("jndi-transaction-manager", GenericTransactionManagerLookupFactory.class)
-            .withSetterParameterDefinition("jndiName", fromSimpleParameter("jndiName").build()).build());
-    componentBuildingDefinitions
-        .add(createTransactionManagerDefinitionBuilder("weblogic-transaction-manager",
-                                                       WeblogicTransactionManagerLookupFactory.class).build());
-    componentBuildingDefinitions
-        .add(createTransactionManagerDefinitionBuilder("jboss-transaction-manager", JBossTransactionManagerLookupFactory.class)
-            .build());
-    componentBuildingDefinitions
-        .add(createTransactionManagerDefinitionBuilder("jrun-transaction-manager", JRunTransactionManagerLookupFactory.class)
-            .build());
-    componentBuildingDefinitions
-        .add(createTransactionManagerDefinitionBuilder("resin-transaction-manager", Resin3TransactionManagerLookupFactory.class)
-            .build());
-    componentBuildingDefinitions
-        .add(createTransactionManagerDefinitionBuilder("websphere-transaction-manager",
-                                                       WebsphereTransactionManagerLookupFactory.class).build());
-    componentBuildingDefinitions
-        .add(baseDefinition.copy().withIdentifier(PROCESSOR).withTypeDefinition(fromType(Object.class)).build());
-    componentBuildingDefinitions
-        .add(baseDefinition.copy().withIdentifier(TRANSFORMER).withTypeDefinition(fromType(Object.class)).build());
-    componentBuildingDefinitions
-        .add(baseDefinition.copy().withIdentifier(FILTER).withTypeDefinition(fromType(Object.class)).build());
-    componentBuildingDefinitions.add(baseDefinition.copy().withIdentifier(CUSTOM_PROCESSOR)
-        .withTypeDefinition(fromConfigurationAttribute(CLASS_ATTRIBUTE)).asPrototype().build());
-    componentBuildingDefinitions.add(baseDefinition.copy().withIdentifier(PROCESSOR_CHAIN)
-        .withTypeDefinition(fromType(MessageProcessor.class)).withObjectFactoryType(MessageProcessorChainFactoryBean.class)
-        .withSetterParameterDefinition(MESSAGE_PROCESSORS, fromChildCollectionConfiguration(MessageProcessor.class).build())
-        .asPrototype().build());
-    componentBuildingDefinitions.add(baseDefinition.copy().withIdentifier(SUB_FLOW)
-        .withTypeDefinition(fromType(MessageProcessor.class)).withObjectFactoryType(SubflowMessageProcessorChainFactoryBean.class)
-        .withSetterParameterDefinition(MESSAGE_PROCESSORS, fromChildCollectionConfiguration(MessageProcessor.class).build())
-        .withSetterParameterDefinition(NAME, fromSimpleParameter(NAME).build()).asPrototype().build());
-    componentBuildingDefinitions
-        .add(baseDefinition.copy().withIdentifier(RESPONSE).withTypeDefinition(fromType(ResponseMessageProcessorAdapter.class))
-            .withObjectFactoryType(ResponseMessageProcessorsFactoryBean.class)
-            .withSetterParameterDefinition(MESSAGE_PROCESSORS, fromChildCollectionConfiguration(MessageProcessor.class).build())
-            .build());
-    componentBuildingDefinitions
-        .add(baseDefinition.copy().withIdentifier(MESSAGE_FILTER).withTypeDefinition(fromType(MessageFilter.class))
-            .withConstructorParameterDefinition(fromChildConfiguration(Filter.class).build())
-            .withConstructorParameterDefinition(fromSimpleParameter("throwOnUnaccepted").withDefaultValue(false).build())
-            .withConstructorParameterDefinition(fromSimpleReferenceParameter("onUnaccepted").build()).asPrototype().build());
-    componentBuildingDefinitions.add(baseDefinition.copy().withIdentifier(FLOW).withTypeDefinition(fromType(Flow.class))
-        .withConstructorParameterDefinition(fromSimpleParameter(NAME).build())
-        .withConstructorParameterDefinition(fromReferenceObject(MuleContext.class).build())
-        .withSetterParameterDefinition("initialState", fromSimpleParameter("initialState").build())
-        .withSetterParameterDefinition("messageSource", fromChildConfiguration(MessageSource.class).build())
-        .withSetterParameterDefinition(MESSAGE_PROCESSORS, fromChildCollectionConfiguration(MessageProcessor.class).build())
-        .withSetterParameterDefinition(EXCEPTION_LISTENER_ATTRIBUTE,
-                                       fromChildConfiguration(MessagingExceptionHandler.class).build())
-        .withSetterParameterDefinition("processingStrategy", fromSimpleReferenceParameter("processingStrategy").build()).build());
-    componentBuildingDefinitions.add(baseDefinition.copy().withIdentifier(SCATTER_GATHER)
-        .withTypeDefinition(fromType(ScatterGatherRouter.class)).withObjectFactoryType(ScatterGatherRouterFactoryBean.class)
-        .withSetterParameterDefinition("timeout", fromSimpleParameter("timeout").build())
-        .withSetterParameterDefinition("aggregationStrategy", fromChildConfiguration(AggregationStrategy.class).build())
-        .withSetterParameterDefinition("threadingProfile", fromChildConfiguration(ThreadingProfile.class).build())
-        .withSetterParameterDefinition(MESSAGE_PROCESSORS, fromChildCollectionConfiguration(MessageProcessor.class).build())
-        .asScope().build());
-    componentBuildingDefinitions.add(baseDefinition.copy().withIdentifier(WIRE_TAP).withTypeDefinition(fromType(WireTap.class))
-        .withSetterParameterDefinition("tap", fromChildConfiguration(MessageProcessor.class).build())
-        .withSetterParameterDefinition("filter", fromChildConfiguration(Filter.class).build()).asScope().build());
-    componentBuildingDefinitions.add(baseDefinition.copy().withIdentifier(ENRICHER)
-        .withObjectFactoryType(MessageEnricherObjectFactory.class).withTypeDefinition(fromType(MessageEnricher.class))
-        .withSetterParameterDefinition("messageProcessor", fromChildConfiguration(MessageProcessor.class).build())
-        .withSetterParameterDefinition("enrichExpressionPairs",
-                                       fromChildCollectionConfiguration(MessageEnricher.EnrichExpressionPair.class).build())
-        .withSetterParameterDefinition("source", fromSimpleParameter("source").build())
-        .withSetterParameterDefinition("target", fromSimpleParameter("target").build()).build());
-    componentBuildingDefinitions.add(baseDefinition.copy().withIdentifier("enrich")
-        .withTypeDefinition(fromType(MessageEnricher.EnrichExpressionPair.class))
-        .withConstructorParameterDefinition(fromSimpleParameter("source").build())
-        .withConstructorParameterDefinition(fromSimpleParameter("target").build()).build());
-    componentBuildingDefinitions
-        .add(baseDefinition.copy().withIdentifier(ASYNC).withTypeDefinition(fromType(AsyncDelegateMessageProcessor.class))
-            .withObjectFactoryType(AsyncMessageProcessorsFactoryBean.class)
-            .withSetterParameterDefinition("processingStrategy", fromSimpleReferenceParameter("processingStrategy").build())
-            .withSetterParameterDefinition(MESSAGE_PROCESSORS, fromChildCollectionConfiguration(MessageProcessor.class).build())
-            .withSetterParameterDefinition(NAME, fromSimpleParameter(NAME).build()).build());
-    componentBuildingDefinitions
-        .add(baseDefinition.copy().withIdentifier(TRANSACTIONAL).withTypeDefinition(fromType(TransactionalMessageProcessor.class))
-            .withObjectFactoryType(TransactionalMessageProcessorsFactoryBean.class)
-            .withSetterParameterDefinition("exceptionListener", fromChildConfiguration(MessagingExceptionHandler.class).build())
-            .withSetterParameterDefinition(MESSAGE_PROCESSORS, fromChildCollectionConfiguration(MessageProcessor.class).build())
-            .withSetterParameterDefinition("action", fromSimpleParameter("action").build()).build());
-=======
         AttributeDefinition messageProcessorListAttributeDefinition = fromChildCollectionConfiguration(MessageProcessor.class).build();
         ComponentBuildingDefinition.Builder exceptionStrategyBaseBuilder = baseDefinition.copy()
                 .withSetterParameterDefinition(MESSAGE_PROCESSORS, messageProcessorListAttributeDefinition)
@@ -534,7 +387,6 @@
                                                  .withSetterParameterDefinition(MESSAGE_PROCESSORS, fromChildCollectionConfiguration(MessageProcessor.class).build())
                                                  .withSetterParameterDefinition("action", fromSimpleParameter("action").build())
                                                  .build());
->>>>>>> d4165afe
 
     componentBuildingDefinitions
         .add(baseDefinition.copy().withIdentifier(UNTIL_SUCCESSFUL).withTypeDefinition(fromType(UntilSuccessful.class))
@@ -693,25 +545,6 @@
         .withSetterParameterDefinition("listener", fromSimpleReferenceParameter("ref").build())
         .withSetterParameterDefinition("subscription", fromSimpleParameter("subscription").build()).build());
 
-<<<<<<< HEAD
-    return componentBuildingDefinitions;
-  }
-
-  public static ComponentBuildingDefinition.Builder getTransformerBaseBuilder() {
-    return baseDefinition.copy().withTypeDefinition(fromType(Transformer.class))
-        .withObjectFactoryType(TransformerObjectFactory.class)
-        .withSetterParameterDefinition("name", fromSimpleParameter("name").build())
-        .withSetterParameterDefinition("ignoreBadInput", fromSimpleParameter("ignoreBadInput").build())
-        .withSetterParameterDefinition("encoding", fromSimpleParameter("encoding").build())
-        .withSetterParameterDefinition("mimeType", fromSimpleParameter("mimeType").build())
-        .withSetterParameterDefinition("returnClass", fromSimpleParameter("returnClass").build()).copy();
-  }
-
-  public static ComponentBuildingDefinition.Builder getTransformerBaseBuilderForClass(Class<? extends AbstractTransformer> transformerClass) {
-    return getTransformerBaseBuilder().withSetterParameterDefinition("transformerClass", fromFixedValue(transformerClass).build())
-        .withTypeDefinition(fromType(transformerClass));
-  }
-=======
         componentBuildingDefinitions.addAll(getTransformersBuildingDefinitions());
 
         return componentBuildingDefinitions;
@@ -1087,7 +920,6 @@
                 .asPrototype()
                 .copy();
     }
->>>>>>> d4165afe
 
   private ComponentBuildingDefinition.Builder createTransactionManagerDefinitionBuilder(String transactionManagerName,
                                                                                         Class<?> transactionManagerClass) {
