/*
 * Copyright (c) MuleSoft, Inc.  All rights reserved.  http://www.mulesoft.com
 * The software in this package is published under the terms of the CPAL v1.0
 * license, a copy of which has been included with this distribution in the
 * LICENSE.txt file.
 */
package org.mule.runtime.config.spring;

import static java.util.Optional.empty;
import static java.util.Optional.of;
import static org.mule.runtime.config.spring.MuleArtifactContext.INNER_BEAN_PREFIX;
import static org.mule.runtime.config.spring.MuleArtifactContext.postProcessBeanDefinition;
import static org.mule.runtime.config.spring.dsl.model.ApplicationModel.CONFIGURATION_IDENTIFIER;
import static org.mule.runtime.config.spring.dsl.model.ApplicationModel.MULE_DOMAIN_IDENTIFIER;
import static org.mule.runtime.config.spring.dsl.model.ApplicationModel.MULE_DOMAIN_ROOT_ELEMENT;
import static org.mule.runtime.config.spring.dsl.model.ApplicationModel.MULE_IDENTIFIER;
import static org.mule.runtime.config.spring.dsl.model.ApplicationModel.MULE_ROOT_ELEMENT;
import static org.mule.runtime.config.spring.dsl.processor.xml.CoreXmlNamespaceInfoProvider.CORE_NAMESPACE_NAME;
import static org.mule.runtime.config.spring.dsl.spring.CommonBeanDefinitionCreator.adaptFilterBeanDefinitions;
import static org.mule.runtime.core.api.config.MuleProperties.OBJECT_MULE_CONFIGURATION;
import org.mule.runtime.config.spring.dsl.model.ApplicationModel;
import org.mule.runtime.config.spring.dsl.model.ComponentIdentifier;
import org.mule.runtime.config.spring.dsl.model.ComponentModel;
import org.mule.runtime.config.spring.dsl.spring.BeanDefinitionFactory;
import org.mule.runtime.config.spring.parsers.generic.AutoIdUtils;
import org.mule.runtime.config.spring.util.SpringXMLUtils;
import org.mule.runtime.core.util.ClassUtils;
import org.mule.runtime.core.util.StringUtils;

import com.google.common.collect.ImmutableList;

import java.lang.reflect.ParameterizedType;
import java.util.List;
import java.util.Map;
import java.util.Optional;
import java.util.function.Supplier;

import javax.xml.parsers.DocumentBuilderFactory;
import javax.xml.parsers.ParserConfigurationException;

import org.apache.commons.lang.ArrayUtils;
import org.slf4j.Logger;
import org.slf4j.LoggerFactory;
import org.springframework.beans.factory.FactoryBean;
import org.springframework.beans.factory.config.BeanDefinition;
import org.springframework.beans.factory.config.BeanDefinitionHolder;
import org.springframework.beans.factory.parsing.BeanComponentDefinition;
import org.springframework.beans.factory.support.BeanDefinitionBuilder;
import org.springframework.beans.factory.support.BeanDefinitionReaderUtils;
import org.springframework.beans.factory.support.ManagedMap;
import org.springframework.beans.factory.xml.BeanDefinitionParserDelegate;
import org.springframework.beans.factory.xml.DefaultBeanDefinitionDocumentReader;
import org.springframework.beans.factory.xml.NamespaceHandler;
import org.springframework.beans.factory.xml.ParserContext;
import org.springframework.beans.factory.xml.XmlReaderContext;
import org.springframework.util.xml.DomUtils;
import org.w3c.dom.Document;
import org.w3c.dom.Element;
import org.w3c.dom.Node;
import org.w3c.dom.NodeList;


/**
 * This parser enables Mule to parse heirarchical bean structures using spring Namespace handling There are 4 base
 * DefinitionParsers supplied in Mule that most Parsers will extend from, these are
 * {@link org.mule.runtime.config.spring.parsers.AbstractChildDefinitionParser}
 * {@link org.mule.runtime.config.spring.parsers.AbstractMuleBeanDefinitionParser}
 * {@link org.mule.runtime.config.spring.parsers.generic.ChildDefinitionParser}
 * {@link org.mule.runtime.config.spring.parsers.generic.MuleOrphanDefinitionParser}
 */
public class MuleHierarchicalBeanDefinitionParserDelegate extends BeanDefinitionParserDelegate {

  public static final String BEANS = "beans"; // cannot find this in Spring api!
  public static final String MULE_REPEAT_PARSE =
      "org.mule.runtime.config.spring.MuleHierarchicalBeanDefinitionParserDelegate.MULE_REPEAT_PARSE";
  public static final String MULE_NO_RECURSE =
      "org.mule.runtime.config.spring.MuleHierarchicalBeanDefinitionParserDelegate.MULE_NO_RECURSE";
  public static final String MULE_FORCE_RECURSE =
      "org.mule.runtime.config.spring.MuleHierarchicalBeanDefinitionParserDelegate.MULE_FORCE_RECURSE";
  public static final String MULE_NO_REGISTRATION =
      "org.mule.runtime.config.spring.MuleHierarchicalBeanDefinitionParserDelegate.MULE_NO_REGISTRATION";
  public static final String MULE_POST_CHILDREN =
      "org.mule.runtime.config.spring.MuleHierarchicalBeanDefinitionParserDelegate.MULE_POST_CHILDREN";
  private final Supplier<ApplicationModel> applicationModelSupplier;
  private final List<ElementValidator> elementValidators;
  private final DefaultBeanDefinitionDocumentReader beanDefinitionDocumentReader;

  private BeanDefinitionFactory beanDefinitionFactory;

  protected static final Logger logger = LoggerFactory.getLogger(MuleHierarchicalBeanDefinitionParserDelegate.class);

  public MuleHierarchicalBeanDefinitionParserDelegate(XmlReaderContext readerContext,
                                                      DefaultBeanDefinitionDocumentReader beanDefinitionDocumentReader,
                                                      Supplier<ApplicationModel> applicationModelSupplier,
                                                      BeanDefinitionFactory beanDefinitionFactory,
                                                      ElementValidator... elementValidators) {
    super(readerContext);
    this.beanDefinitionDocumentReader = beanDefinitionDocumentReader;
    this.applicationModelSupplier = applicationModelSupplier;
    this.beanDefinitionFactory = beanDefinitionFactory;
    this.elementValidators =
        ArrayUtils.isEmpty(elementValidators) ? ImmutableList.<ElementValidator>of() : ImmutableList.copyOf(elementValidators);
  }

  @Override
  public BeanDefinition parseCustomElement(Element element, BeanDefinition parent) {
    if (logger.isDebugEnabled()) {
      logger.debug("parsing: " + SpringXMLUtils.elementToString(element));
    }

    validate(element);

    if (SpringXMLUtils.isBeansNamespace(element)) {
      return handleSpringElements(element, parent);
    } else {
      String namespaceUri = element.getNamespaceURI();
      NamespaceHandler handler = getReaderContext().getNamespaceHandlerResolver().resolve(namespaceUri);
      if (handler == null) {
        getReaderContext().error("Unable to locate NamespaceHandler for namespace [" + namespaceUri + "]", element);
        return null;
      }

      boolean noRecurse = false;
      boolean forceRecurse = false;
      BeanDefinition finalChild = null;
      BeanDefinition currentDefinition = null;

      do {
        ComponentModel componentModel = applicationModelSupplier.get().findComponentDefinitionModel(element);

        if (shouldUseNewMechanism(element)) {
          ComponentModel parentComponentModel =
              applicationModelSupplier.get().findComponentDefinitionModel((Element) element.getParentNode());
          beanDefinitionFactory.resolveComponentRecursively(parentComponentModel, componentModel,
                                                            getReaderContext().getRegistry(), (resolvedComponent, registry) -> {
                                                              if (resolvedComponent.isRoot()) {
                                                                String name = resolvedComponent.getNameAttribute();
                                                                if (name == null) {
                                                                  if (resolvedComponent.getIdentifier()
                                                                      .equals(CONFIGURATION_IDENTIFIER)) {
                                                                    name = OBJECT_MULE_CONFIGURATION;
                                                                  } else {
                                                                    name = AutoIdUtils.uniqueValue(resolvedComponent
                                                                        .getIdentifier().toString());
                                                                  }
                                                                }
                                                                BeanDefinitionFactory.checkElementNameUnique(registry, element);
                                                                registry.registerBeanDefinition(name, resolvedComponent
                                                                    .getBeanDefinition());
                                                              }
                                                            }, (mpElement, beanDefinition) -> {
                                                              // We don't want the bean definition to be automatically injected in
                                                              // the parent bean in this cases since the parent is using the new
                                                              // parsing mechanism.
                                                              // Here it will always be a nested element. We use a fake bean
                                                              // definition so it does not try to validate the ID if it thinks is
                                                              // a global element
                                                              return parseCustomElement(mpElement, BeanDefinitionBuilder
                                                                  .genericBeanDefinition().getBeanDefinition());
                                                            });
          // Do not iterate since this iteration is done iside the resolve component going through childrens
          return null;
        } else {
          if (!element.getLocalName().equals(MULE_ROOT_ELEMENT) && !element.getLocalName().equals(MULE_DOMAIN_ROOT_ELEMENT)) {
            ParserContext parserContext = new ParserContext(getReaderContext(), this, parent);
            finalChild = handler.parse(element, parserContext);
            currentDefinition = finalChild;
            ComponentModel parentComponentModel =
                applicationModelSupplier.get().findComponentDefinitionModel((Element) element.getParentNode());
            if (parentComponentModel != null) {
              finalChild =
                  adaptFilterBeanDefinitions(parentComponentModel,
                                             (org.springframework.beans.factory.support.AbstractBeanDefinition) finalChild);
            }
            registerBean(element, currentDefinition);
            setComponentModelTypeFromBeanDefinition(finalChild, componentModel);
          }
        }
        noRecurse = noRecurse || testFlag(finalChild, MULE_NO_RECURSE);
        forceRecurse = forceRecurse || testFlag(finalChild, MULE_FORCE_RECURSE);
      } while (null != finalChild && testFlag(finalChild, MULE_REPEAT_PARSE));

      // Only iterate and parse child mule name-spaced elements. Spring does not do
      // hierarchical parsing by default so we need to maintain this behavior
      // for non-mule elements to ensure that we don't break the parsing of any
      // other custom name-spaces e.g spring-jee.

      // We also avoid parsing inside elements that have constructed a factory bean
      // because that means we're dealing with (something like) ChildMapDefinitionParser,
      // which handles iteration internally (this is a hack needed because Spring doesn't
      // expose the DP for "<spring:entry>" elements directly).

      boolean isRecurse;
      if (noRecurse) {
        // no recursion takes precedence, as recursion is set by default
        isRecurse = false;
      } else {
        if (forceRecurse) {
          isRecurse = true;
        } else {
          // default behaviour if no control specified
          isRecurse = SpringXMLUtils.isMuleNamespace(element);
        }
<<<<<<< HEAD
      }

      if (isRecurse) {
        NodeList list = element.getChildNodes();
        for (int i = 0; i < list.getLength(); i++) {
          if (list.item(i) instanceof Element) {
            parseCustomElement((Element) list.item(i), currentDefinition);
          }
        }
      }
=======
        else
        {
            String namespaceUri = element.getNamespaceURI();
            NamespaceHandler handler = getReaderContext().getNamespaceHandlerResolver().resolve(namespaceUri);

            boolean noRecurse = false;
            boolean forceRecurse = false;
            BeanDefinition finalChild = null;
            BeanDefinition currentDefinition = null;

            do {
                ComponentModel componentModel = applicationModelSupplier.get().findComponentDefinitionModel(element);

                if (shouldUseNewMechanism(element))
                {
                    ComponentModel parentComponentModel = applicationModelSupplier.get().findComponentDefinitionModel((Element) element.getParentNode());
                    beanDefinitionFactory.resolveComponentRecursively(parentComponentModel, componentModel, getReaderContext().getRegistry(), (resolvedComponent, registry) -> {
                        if (resolvedComponent.isRoot())
                        {
                            String name = resolvedComponent.getNameAttribute();
                            if (name == null)
                            {
                                if (resolvedComponent.getIdentifier().equals(CONFIGURATION_IDENTIFIER))
                                {
                                    name = OBJECT_MULE_CONFIGURATION;
                                }
                                else
                                {
                                    name = AutoIdUtils.uniqueValue(resolvedComponent.getIdentifier().toString());
                                }
                            }
                            BeanDefinitionFactory.checkElementNameUnique(registry, element);
                            registry.registerBeanDefinition(name, resolvedComponent.getBeanDefinition());
                            postProcessBeanDefinition(resolvedComponent, registry, name);
                        }
                    }, (mpElement, beanDefinition) -> {
                        //We don't want the bean definition to be automatically injected in the parent bean in this cases since the parent is using the new parsing mechanism.
                        //Here it will always be a nested element. We use a fake bean definition so it does not try to validate the ID if it thinks is a global element
                        return parseCustomElement(mpElement, BeanDefinitionBuilder.genericBeanDefinition().getBeanDefinition());
                    });
                    //Do not iterate since this iteration is done iside the resolve component going through childrens
                    return null;
                }
                else
                {
                    if (!element.getLocalName().equals(MULE_ROOT_ELEMENT) && !element.getLocalName().equals(MULE_DOMAIN_ROOT_ELEMENT))
                    {
                        ParserContext parserContext = new ParserContext(getReaderContext(), this, parent);
                        finalChild = handler.parse(element, parserContext);
                        currentDefinition = finalChild;
                        ComponentModel parentComponentModel = applicationModelSupplier.get().findComponentDefinitionModel((Element) element.getParentNode());
                        if (parentComponentModel != null)
                        {
                            finalChild = adaptFilterBeanDefinitions(parentComponentModel, (org.springframework.beans.factory.support.AbstractBeanDefinition) finalChild);
                        }
                        registerBean(element, currentDefinition);
                        setComponentModelTypeFromBeanDefinition(finalChild, componentModel);
                    }
                }
                noRecurse = noRecurse || testFlag(finalChild, MULE_NO_RECURSE);
                forceRecurse = forceRecurse || testFlag(finalChild, MULE_FORCE_RECURSE);
            } while (null != finalChild && testFlag(finalChild, MULE_REPEAT_PARSE));

            // Only iterate and parse child mule name-spaced elements. Spring does not do
            // hierarchical parsing by default so we need to maintain this behavior
            // for non-mule elements to ensure that we don't break the parsing of any
            // other custom name-spaces e.g spring-jee.

            // We also avoid parsing inside elements that have constructed a factory bean
            // because that means we're dealing with (something like) ChildMapDefinitionParser,
            // which handles iteration internally (this is a hack needed because Spring doesn't
            // expose the DP for "<spring:entry>" elements directly).

            boolean isRecurse;
            if (noRecurse)
            {
                // no recursion takes precedence, as recursion is set by default
                isRecurse = false;
            }
            else
            {
                if (forceRecurse)
                {
                    isRecurse = true;
                }
                else
                {
                    // default behaviour if no control specified
                    isRecurse = SpringXMLUtils.isMuleNamespace(element);
                }
            }

            if (isRecurse)
            {
                NodeList list = element.getChildNodes();
                for (int i = 0; i < list.getLength(); i++)
                {
                    if (list.item(i) instanceof Element)
                    {
                        parseCustomElement((Element) list.item(i), currentDefinition);
                    }
                }
            }
>>>>>>> d4165afe

      // If a parser requests post-processing we call again after children called

      if (testFlag(finalChild, MULE_POST_CHILDREN)) {
        ParserContext parserContext = new ParserContext(getReaderContext(), this, parent);
        finalChild = handler.parse(element, parserContext);
      }

      return finalChild;
    }
  }

  // TODO MULE-9638 Remove this ugly code since it's not going to be needed anymore.
  private void setComponentModelTypeFromBeanDefinition(BeanDefinition finalChild, ComponentModel componentModel) {
    if (componentModel != null) // This condition is needed when we are parsing something unrelated to mule. See ReferenceTestCase
    {
      if (finalChild != null) {
        try {
          Class<?> type = ClassUtils.getClass(finalChild.getBeanClassName());
          if (FactoryBean.class.isAssignableFrom(type)) {
            try {
              // When the FactoryBean implementation implements the FactoryBean directly.
              type = (Class<?>) ((ParameterizedType) ClassUtils.getClass(finalChild.getBeanClassName()).getGenericInterfaces()[0])
                  .getActualTypeArguments()[0];
            } catch (Exception e2) {
              try {
                // When the FactoryBean implementation extends a Class that implements FactoryBean.
                type = (Class<?>) ((ParameterizedType) ClassUtils.getClass(finalChild.getBeanClassName()).getGenericSuperclass())
                    .getActualTypeArguments()[0];
              } catch (Exception e3) {
                try {
                  // We get the type directly from a FactoryBean instance if it has a default constructor.
                  type = ((FactoryBean) type.newInstance()).getObjectType();
                } catch (InstantiationException e) {
                  type = Object.class;
                }
              }
            }
          }
          componentModel.setType(type);
        } catch (Exception e) {
          throw new RuntimeException(e);
        }
      }
    }
  }

  /**
   * Determines if the {@code element} must be parsed using the new mechanism or the old one.
   *
   * It will use the new mechanism if it's not a root element or if the parent has not been parsed with the old mechanism or if
   * there's not a {@code org.mule.runtime.config.spring.dsl.api.ComponentBuildingDefinition} defined for the {@code element}.
   *
   * @param element xml element from the XML configuration file.
   * @return true if the parsing should be done with the new mechanism, false otherwise.
   */
  private boolean shouldUseNewMechanism(Element element) {
    if (element.getLocalName().equals(MULE_ROOT_ELEMENT) || element.getLocalName().equals(MULE_DOMAIN_ROOT_ELEMENT)) {
      return false;
    }
    Node parentNode = element;
    while ((parentNode = parentNode.getParentNode()) != null) {
      ComponentIdentifier parentComponentIdentifier = getComponentIdentifier(parentNode);
      if (isMuleRootElement(parentComponentIdentifier)) {
        break;
      }
      if (!beanDefinitionFactory.hasDefinition(parentComponentIdentifier, getParentComponentIdentifier(parentNode))) {
        return false;
      }
    }
    ComponentIdentifier elementComponentIdentifier = getComponentIdentifier(element);
    return beanDefinitionFactory.hasDefinition(elementComponentIdentifier, getParentComponentIdentifier(element));
  }

  private Optional<ComponentIdentifier> getParentComponentIdentifier(Node element) {
    if (element.getParentNode() == null || element.getParentNode().getLocalName() == null) {
      return empty();
    }
    return of(getComponentIdentifier(element.getParentNode()));
  }

  private ComponentIdentifier getComponentIdentifier(Node element) {
    String parentNodeNamespace = getNamespace(element);
    String parentNodeName = element.getLocalName();
    return new ComponentIdentifier.Builder().withNamespace(parentNodeNamespace).withName(parentNodeName).build();
  }

  private boolean isMuleRootElement(ComponentIdentifier componentIdentifier) {
    return MULE_IDENTIFIER.equals(componentIdentifier) || MULE_DOMAIN_IDENTIFIER.equals(componentIdentifier);
  }

  private String getNamespace(Node parentNode) {
    return parentNode.getPrefix() != null ? parentNode.getPrefix() : CORE_NAMESPACE_NAME;
  }

  private void validate(Element element) {
    for (ElementValidator validator : elementValidators) {
      validator.validate(element);
    }
  }

  protected BeanDefinition handleSpringElements(Element element, BeanDefinition parent) {

    // these are only called if they are at a "top level" - if they are nested inside
    // other spring elements then spring will handle them itself

    if (SpringXMLUtils.isLocalName(element, BEANS)) {
      // the delegate doesn't support the full spring schema, but it seems that
      // we can invoke the DefaultBeanDefinitionDocumentReader via registerBeanDefinitions
      // but we need to create a new DOM document from the element first
      try {
        Document doc = DocumentBuilderFactory.newInstance().newDocumentBuilder().newDocument();
        doc.appendChild(doc.importNode(element, true));
        beanDefinitionDocumentReader.registerBeanDefinitions(doc, getReaderContext());
      } catch (ParserConfigurationException e) {
        throw new RuntimeException(e);
      }
      return parent;
    }

    else if (SpringXMLUtils.isLocalName(element, PROPERTY_ELEMENT)) {
      parsePropertyElement(element, parent);
      return parent;
    }

    // i am trying to keep these to a minimum - using anything but "bean" is a recipe
    // for disaster - we already have problems with "property", for example.

    // else if (isLocalName(element, MAP_ELEMENT))
    // {
    // // currently unused?
    // parseMapElement(element, bd);
    // }
    // else if (isLocalName(element, LIST_ELEMENT))
    // {
    // // currently unused?
    // parseListElement(element, bd);
    // }
    // else if (isLocalName(element, SET_ELEMENT))
    // {
    // // currently unused?
    // parseSetElement(element, bd);
    // }

    else if (SpringXMLUtils.isLocalName(element, BEAN_ELEMENT)) {
      BeanDefinitionHolder holder = parseBeanDefinitionElement(element, parent);
      registerBeanDefinitionHolder(holder);
      return holder.getBeanDefinition();
    } else {
      throw new IllegalStateException("Unexpected Spring element: " + SpringXMLUtils.elementToString(element));
    }
  }

  protected void registerBean(Element ele, BeanDefinition bd) {
    if (bd == null) {
      return;
    }

    // Check to see if the Bean Definition represents a compound element - one represents a subset of
    // configuration for the parent bean. Compound bean definitions should not be registered since the properties
    // set on them are really set on the parent bean.
    if (!testFlag(bd, MULE_NO_REGISTRATION)) {
      String name = generateChildBeanName(ele);
      logger.debug("register " + name + ": " + bd.getBeanClassName());
      BeanDefinitionHolder beanDefinitionHolder = new BeanDefinitionHolder(bd, name);
      registerBeanDefinitionHolder(beanDefinitionHolder);
    }
  }

  protected void registerBeanDefinitionHolder(BeanDefinitionHolder bdHolder) {
    // bdHolder = decorateBeanDefinitionIfRequired(ele, bdHolder);
    // Register the final decorated instance.
    BeanDefinitionReaderUtils.registerBeanDefinition(bdHolder, getReaderContext().getRegistry());
    // Send registration event.
    getReaderContext().fireComponentRegistered(new BeanComponentDefinition(bdHolder));
  }

  protected String generateChildBeanName(Element e) {
    String id = SpringXMLUtils.getNameOrId(e);
    if (StringUtils.isBlank(id)) {
      String parentId = SpringXMLUtils.getNameOrId((Element) e.getParentNode());
      return INNER_BEAN_PREFIX + "." + parentId + ":" + e.getLocalName();
    } else {
      return id;
    }
  }

  public static void setFlag(BeanDefinition bean, String flag) {
    bean.setAttribute(flag, Boolean.TRUE);
  }

  public static boolean testFlag(BeanDefinition bean, String flag) {
    return null != bean && bean.hasAttribute(flag) && bean.getAttribute(flag) instanceof Boolean
        && ((Boolean) bean.getAttribute(flag)).booleanValue();
  }


  /**
   * Parse a map element.
   */
  public Map parseMapElement(Element mapEle, String mapElementTagName, String mapElementKeyAttributeName,
                             String mapElementValueAttributeName) {
    List<Element> entryEles = DomUtils.getChildElementsByTagName(mapEle, mapElementTagName);
    ManagedMap<Object, Object> map = new ManagedMap<Object, Object>(entryEles.size());
    map.setSource(extractSource(mapEle));
    map.setMergeEnabled(parseMergeAttribute(mapEle));

    for (Element entryEle : entryEles) {
      // Extract key from attribute or sub-element.
      Object key = buildTypedStringValueForMap(entryEle.getAttribute(mapElementKeyAttributeName), null, entryEle);
      // Extract value from attribute or sub-element.
      Object value = buildTypedStringValueForMap(entryEle.getAttribute(mapElementValueAttributeName), null, entryEle);
      // Add final key and value to the Map.
      map.put(key, value);
    }
    return map;
  }

}<|MERGE_RESOLUTION|>--- conflicted
+++ resolved
@@ -61,158 +61,54 @@
 
 
 /**
- * This parser enables Mule to parse heirarchical bean structures using spring Namespace handling There are 4 base
- * DefinitionParsers supplied in Mule that most Parsers will extend from, these are
+ * This parser enables Mule to parse heirarchical bean structures using spring Namespace handling
+ * There are 4 base DefinitionParsers supplied in Mule that most Parsers will extend from, these are
  * {@link org.mule.runtime.config.spring.parsers.AbstractChildDefinitionParser}
  * {@link org.mule.runtime.config.spring.parsers.AbstractMuleBeanDefinitionParser}
  * {@link org.mule.runtime.config.spring.parsers.generic.ChildDefinitionParser}
  * {@link org.mule.runtime.config.spring.parsers.generic.MuleOrphanDefinitionParser}
  */
-public class MuleHierarchicalBeanDefinitionParserDelegate extends BeanDefinitionParserDelegate {
-
-  public static final String BEANS = "beans"; // cannot find this in Spring api!
-  public static final String MULE_REPEAT_PARSE =
-      "org.mule.runtime.config.spring.MuleHierarchicalBeanDefinitionParserDelegate.MULE_REPEAT_PARSE";
-  public static final String MULE_NO_RECURSE =
-      "org.mule.runtime.config.spring.MuleHierarchicalBeanDefinitionParserDelegate.MULE_NO_RECURSE";
-  public static final String MULE_FORCE_RECURSE =
-      "org.mule.runtime.config.spring.MuleHierarchicalBeanDefinitionParserDelegate.MULE_FORCE_RECURSE";
-  public static final String MULE_NO_REGISTRATION =
-      "org.mule.runtime.config.spring.MuleHierarchicalBeanDefinitionParserDelegate.MULE_NO_REGISTRATION";
-  public static final String MULE_POST_CHILDREN =
-      "org.mule.runtime.config.spring.MuleHierarchicalBeanDefinitionParserDelegate.MULE_POST_CHILDREN";
-  private final Supplier<ApplicationModel> applicationModelSupplier;
-  private final List<ElementValidator> elementValidators;
-  private final DefaultBeanDefinitionDocumentReader beanDefinitionDocumentReader;
-
-  private BeanDefinitionFactory beanDefinitionFactory;
-
-  protected static final Logger logger = LoggerFactory.getLogger(MuleHierarchicalBeanDefinitionParserDelegate.class);
-
-  public MuleHierarchicalBeanDefinitionParserDelegate(XmlReaderContext readerContext,
-                                                      DefaultBeanDefinitionDocumentReader beanDefinitionDocumentReader,
-                                                      Supplier<ApplicationModel> applicationModelSupplier,
-                                                      BeanDefinitionFactory beanDefinitionFactory,
-                                                      ElementValidator... elementValidators) {
-    super(readerContext);
-    this.beanDefinitionDocumentReader = beanDefinitionDocumentReader;
-    this.applicationModelSupplier = applicationModelSupplier;
-    this.beanDefinitionFactory = beanDefinitionFactory;
-    this.elementValidators =
-        ArrayUtils.isEmpty(elementValidators) ? ImmutableList.<ElementValidator>of() : ImmutableList.copyOf(elementValidators);
-  }
-
-  @Override
-  public BeanDefinition parseCustomElement(Element element, BeanDefinition parent) {
-    if (logger.isDebugEnabled()) {
-      logger.debug("parsing: " + SpringXMLUtils.elementToString(element));
-    }
-
-    validate(element);
-
-    if (SpringXMLUtils.isBeansNamespace(element)) {
-      return handleSpringElements(element, parent);
-    } else {
-      String namespaceUri = element.getNamespaceURI();
-      NamespaceHandler handler = getReaderContext().getNamespaceHandlerResolver().resolve(namespaceUri);
-      if (handler == null) {
-        getReaderContext().error("Unable to locate NamespaceHandler for namespace [" + namespaceUri + "]", element);
-        return null;
-      }
-
-      boolean noRecurse = false;
-      boolean forceRecurse = false;
-      BeanDefinition finalChild = null;
-      BeanDefinition currentDefinition = null;
-
-      do {
-        ComponentModel componentModel = applicationModelSupplier.get().findComponentDefinitionModel(element);
-
-        if (shouldUseNewMechanism(element)) {
-          ComponentModel parentComponentModel =
-              applicationModelSupplier.get().findComponentDefinitionModel((Element) element.getParentNode());
-          beanDefinitionFactory.resolveComponentRecursively(parentComponentModel, componentModel,
-                                                            getReaderContext().getRegistry(), (resolvedComponent, registry) -> {
-                                                              if (resolvedComponent.isRoot()) {
-                                                                String name = resolvedComponent.getNameAttribute();
-                                                                if (name == null) {
-                                                                  if (resolvedComponent.getIdentifier()
-                                                                      .equals(CONFIGURATION_IDENTIFIER)) {
-                                                                    name = OBJECT_MULE_CONFIGURATION;
-                                                                  } else {
-                                                                    name = AutoIdUtils.uniqueValue(resolvedComponent
-                                                                        .getIdentifier().toString());
-                                                                  }
-                                                                }
-                                                                BeanDefinitionFactory.checkElementNameUnique(registry, element);
-                                                                registry.registerBeanDefinition(name, resolvedComponent
-                                                                    .getBeanDefinition());
-                                                              }
-                                                            }, (mpElement, beanDefinition) -> {
-                                                              // We don't want the bean definition to be automatically injected in
-                                                              // the parent bean in this cases since the parent is using the new
-                                                              // parsing mechanism.
-                                                              // Here it will always be a nested element. We use a fake bean
-                                                              // definition so it does not try to validate the ID if it thinks is
-                                                              // a global element
-                                                              return parseCustomElement(mpElement, BeanDefinitionBuilder
-                                                                  .genericBeanDefinition().getBeanDefinition());
-                                                            });
-          // Do not iterate since this iteration is done iside the resolve component going through childrens
-          return null;
-        } else {
-          if (!element.getLocalName().equals(MULE_ROOT_ELEMENT) && !element.getLocalName().equals(MULE_DOMAIN_ROOT_ELEMENT)) {
-            ParserContext parserContext = new ParserContext(getReaderContext(), this, parent);
-            finalChild = handler.parse(element, parserContext);
-            currentDefinition = finalChild;
-            ComponentModel parentComponentModel =
-                applicationModelSupplier.get().findComponentDefinitionModel((Element) element.getParentNode());
-            if (parentComponentModel != null) {
-              finalChild =
-                  adaptFilterBeanDefinitions(parentComponentModel,
-                                             (org.springframework.beans.factory.support.AbstractBeanDefinition) finalChild);
-            }
-            registerBean(element, currentDefinition);
-            setComponentModelTypeFromBeanDefinition(finalChild, componentModel);
-          }
-        }
-        noRecurse = noRecurse || testFlag(finalChild, MULE_NO_RECURSE);
-        forceRecurse = forceRecurse || testFlag(finalChild, MULE_FORCE_RECURSE);
-      } while (null != finalChild && testFlag(finalChild, MULE_REPEAT_PARSE));
-
-      // Only iterate and parse child mule name-spaced elements. Spring does not do
-      // hierarchical parsing by default so we need to maintain this behavior
-      // for non-mule elements to ensure that we don't break the parsing of any
-      // other custom name-spaces e.g spring-jee.
-
-      // We also avoid parsing inside elements that have constructed a factory bean
-      // because that means we're dealing with (something like) ChildMapDefinitionParser,
-      // which handles iteration internally (this is a hack needed because Spring doesn't
-      // expose the DP for "<spring:entry>" elements directly).
-
-      boolean isRecurse;
-      if (noRecurse) {
-        // no recursion takes precedence, as recursion is set by default
-        isRecurse = false;
-      } else {
-        if (forceRecurse) {
-          isRecurse = true;
-        } else {
-          // default behaviour if no control specified
-          isRecurse = SpringXMLUtils.isMuleNamespace(element);
-        }
-<<<<<<< HEAD
-      }
-
-      if (isRecurse) {
-        NodeList list = element.getChildNodes();
-        for (int i = 0; i < list.getLength(); i++) {
-          if (list.item(i) instanceof Element) {
-            parseCustomElement((Element) list.item(i), currentDefinition);
-          }
-        }
-      }
-=======
+public class MuleHierarchicalBeanDefinitionParserDelegate extends BeanDefinitionParserDelegate
+{
+
+    public static final String BEANS = "beans"; // cannot find this in Spring api!
+    public static final String MULE_REPEAT_PARSE = "org.mule.runtime.config.spring.MuleHierarchicalBeanDefinitionParserDelegate.MULE_REPEAT_PARSE";
+    public static final String MULE_NO_RECURSE = "org.mule.runtime.config.spring.MuleHierarchicalBeanDefinitionParserDelegate.MULE_NO_RECURSE";
+    public static final String MULE_FORCE_RECURSE = "org.mule.runtime.config.spring.MuleHierarchicalBeanDefinitionParserDelegate.MULE_FORCE_RECURSE";
+    public static final String MULE_NO_REGISTRATION = "org.mule.runtime.config.spring.MuleHierarchicalBeanDefinitionParserDelegate.MULE_NO_REGISTRATION";
+    public static final String MULE_POST_CHILDREN = "org.mule.runtime.config.spring.MuleHierarchicalBeanDefinitionParserDelegate.MULE_POST_CHILDREN";
+    private final Supplier<ApplicationModel> applicationModelSupplier;
+    private final List<ElementValidator> elementValidators;
+    private final DefaultBeanDefinitionDocumentReader beanDefinitionDocumentReader;
+
+    private BeanDefinitionFactory beanDefinitionFactory;
+
+    protected static final Logger logger = LoggerFactory.getLogger(MuleHierarchicalBeanDefinitionParserDelegate.class);
+
+    public MuleHierarchicalBeanDefinitionParserDelegate(XmlReaderContext readerContext,
+                                                        DefaultBeanDefinitionDocumentReader beanDefinitionDocumentReader, Supplier<ApplicationModel> applicationModelSupplier, BeanDefinitionFactory beanDefinitionFactory, ElementValidator... elementValidators)
+    {
+        super(readerContext);
+        this.beanDefinitionDocumentReader = beanDefinitionDocumentReader;
+        this.applicationModelSupplier = applicationModelSupplier;
+        this.beanDefinitionFactory = beanDefinitionFactory;
+        this.elementValidators = ArrayUtils.isEmpty(elementValidators) ? ImmutableList.<ElementValidator>of() : ImmutableList.copyOf(elementValidators);
+    }
+
+    @Override
+    public BeanDefinition parseCustomElement(Element element, BeanDefinition parent)
+    {
+        if (logger.isDebugEnabled())
+        {
+            logger.debug("parsing: " + SpringXMLUtils.elementToString(element));
+        }
+
+        validate(element);
+
+        if (SpringXMLUtils.isBeansNamespace(element))
+        {
+            return handleSpringElements(element, parent);
+        }
         else
         {
             String namespaceUri = element.getNamespaceURI();
@@ -316,223 +212,268 @@
                     }
                 }
             }
->>>>>>> d4165afe
-
-      // If a parser requests post-processing we call again after children called
-
-      if (testFlag(finalChild, MULE_POST_CHILDREN)) {
-        ParserContext parserContext = new ParserContext(getReaderContext(), this, parent);
-        finalChild = handler.parse(element, parserContext);
-      }
-
-      return finalChild;
-    }
-  }
-
-  // TODO MULE-9638 Remove this ugly code since it's not going to be needed anymore.
-  private void setComponentModelTypeFromBeanDefinition(BeanDefinition finalChild, ComponentModel componentModel) {
-    if (componentModel != null) // This condition is needed when we are parsing something unrelated to mule. See ReferenceTestCase
-    {
-      if (finalChild != null) {
-        try {
-          Class<?> type = ClassUtils.getClass(finalChild.getBeanClassName());
-          if (FactoryBean.class.isAssignableFrom(type)) {
-            try {
-              // When the FactoryBean implementation implements the FactoryBean directly.
-              type = (Class<?>) ((ParameterizedType) ClassUtils.getClass(finalChild.getBeanClassName()).getGenericInterfaces()[0])
-                  .getActualTypeArguments()[0];
-            } catch (Exception e2) {
-              try {
-                // When the FactoryBean implementation extends a Class that implements FactoryBean.
-                type = (Class<?>) ((ParameterizedType) ClassUtils.getClass(finalChild.getBeanClassName()).getGenericSuperclass())
-                    .getActualTypeArguments()[0];
-              } catch (Exception e3) {
-                try {
-                  // We get the type directly from a FactoryBean instance if it has a default constructor.
-                  type = ((FactoryBean) type.newInstance()).getObjectType();
-                } catch (InstantiationException e) {
-                  type = Object.class;
-                }
-              }
-            }
-          }
-          componentModel.setType(type);
-        } catch (Exception e) {
-          throw new RuntimeException(e);
-        }
-      }
-    }
-  }
-
-  /**
-   * Determines if the {@code element} must be parsed using the new mechanism or the old one.
-   *
-   * It will use the new mechanism if it's not a root element or if the parent has not been parsed with the old mechanism or if
-   * there's not a {@code org.mule.runtime.config.spring.dsl.api.ComponentBuildingDefinition} defined for the {@code element}.
-   *
-   * @param element xml element from the XML configuration file.
-   * @return true if the parsing should be done with the new mechanism, false otherwise.
-   */
-  private boolean shouldUseNewMechanism(Element element) {
-    if (element.getLocalName().equals(MULE_ROOT_ELEMENT) || element.getLocalName().equals(MULE_DOMAIN_ROOT_ELEMENT)) {
-      return false;
-    }
-    Node parentNode = element;
-    while ((parentNode = parentNode.getParentNode()) != null) {
-      ComponentIdentifier parentComponentIdentifier = getComponentIdentifier(parentNode);
-      if (isMuleRootElement(parentComponentIdentifier)) {
-        break;
-      }
-      if (!beanDefinitionFactory.hasDefinition(parentComponentIdentifier, getParentComponentIdentifier(parentNode))) {
-        return false;
-      }
-    }
-    ComponentIdentifier elementComponentIdentifier = getComponentIdentifier(element);
-    return beanDefinitionFactory.hasDefinition(elementComponentIdentifier, getParentComponentIdentifier(element));
-  }
-
-  private Optional<ComponentIdentifier> getParentComponentIdentifier(Node element) {
-    if (element.getParentNode() == null || element.getParentNode().getLocalName() == null) {
-      return empty();
-    }
-    return of(getComponentIdentifier(element.getParentNode()));
-  }
-
-  private ComponentIdentifier getComponentIdentifier(Node element) {
-    String parentNodeNamespace = getNamespace(element);
-    String parentNodeName = element.getLocalName();
-    return new ComponentIdentifier.Builder().withNamespace(parentNodeNamespace).withName(parentNodeName).build();
-  }
-
-  private boolean isMuleRootElement(ComponentIdentifier componentIdentifier) {
-    return MULE_IDENTIFIER.equals(componentIdentifier) || MULE_DOMAIN_IDENTIFIER.equals(componentIdentifier);
-  }
-
-  private String getNamespace(Node parentNode) {
-    return parentNode.getPrefix() != null ? parentNode.getPrefix() : CORE_NAMESPACE_NAME;
-  }
-
-  private void validate(Element element) {
-    for (ElementValidator validator : elementValidators) {
-      validator.validate(element);
-    }
-  }
-
-  protected BeanDefinition handleSpringElements(Element element, BeanDefinition parent) {
-
-    // these are only called if they are at a "top level" - if they are nested inside
-    // other spring elements then spring will handle them itself
-
-    if (SpringXMLUtils.isLocalName(element, BEANS)) {
-      // the delegate doesn't support the full spring schema, but it seems that
-      // we can invoke the DefaultBeanDefinitionDocumentReader via registerBeanDefinitions
-      // but we need to create a new DOM document from the element first
-      try {
-        Document doc = DocumentBuilderFactory.newInstance().newDocumentBuilder().newDocument();
-        doc.appendChild(doc.importNode(element, true));
-        beanDefinitionDocumentReader.registerBeanDefinitions(doc, getReaderContext());
-      } catch (ParserConfigurationException e) {
-        throw new RuntimeException(e);
-      }
-      return parent;
-    }
-
-    else if (SpringXMLUtils.isLocalName(element, PROPERTY_ELEMENT)) {
-      parsePropertyElement(element, parent);
-      return parent;
-    }
-
-    // i am trying to keep these to a minimum - using anything but "bean" is a recipe
-    // for disaster - we already have problems with "property", for example.
-
-    // else if (isLocalName(element, MAP_ELEMENT))
-    // {
-    // // currently unused?
-    // parseMapElement(element, bd);
-    // }
-    // else if (isLocalName(element, LIST_ELEMENT))
-    // {
-    // // currently unused?
-    // parseListElement(element, bd);
-    // }
-    // else if (isLocalName(element, SET_ELEMENT))
-    // {
-    // // currently unused?
-    // parseSetElement(element, bd);
-    // }
-
-    else if (SpringXMLUtils.isLocalName(element, BEAN_ELEMENT)) {
-      BeanDefinitionHolder holder = parseBeanDefinitionElement(element, parent);
-      registerBeanDefinitionHolder(holder);
-      return holder.getBeanDefinition();
-    } else {
-      throw new IllegalStateException("Unexpected Spring element: " + SpringXMLUtils.elementToString(element));
-    }
-  }
-
-  protected void registerBean(Element ele, BeanDefinition bd) {
-    if (bd == null) {
-      return;
-    }
-
-    // Check to see if the Bean Definition represents a compound element - one represents a subset of
-    // configuration for the parent bean. Compound bean definitions should not be registered since the properties
-    // set on them are really set on the parent bean.
-    if (!testFlag(bd, MULE_NO_REGISTRATION)) {
-      String name = generateChildBeanName(ele);
-      logger.debug("register " + name + ": " + bd.getBeanClassName());
-      BeanDefinitionHolder beanDefinitionHolder = new BeanDefinitionHolder(bd, name);
-      registerBeanDefinitionHolder(beanDefinitionHolder);
-    }
-  }
-
-  protected void registerBeanDefinitionHolder(BeanDefinitionHolder bdHolder) {
-    // bdHolder = decorateBeanDefinitionIfRequired(ele, bdHolder);
-    // Register the final decorated instance.
-    BeanDefinitionReaderUtils.registerBeanDefinition(bdHolder, getReaderContext().getRegistry());
-    // Send registration event.
-    getReaderContext().fireComponentRegistered(new BeanComponentDefinition(bdHolder));
-  }
-
-  protected String generateChildBeanName(Element e) {
-    String id = SpringXMLUtils.getNameOrId(e);
-    if (StringUtils.isBlank(id)) {
-      String parentId = SpringXMLUtils.getNameOrId((Element) e.getParentNode());
-      return INNER_BEAN_PREFIX + "." + parentId + ":" + e.getLocalName();
-    } else {
-      return id;
-    }
-  }
-
-  public static void setFlag(BeanDefinition bean, String flag) {
-    bean.setAttribute(flag, Boolean.TRUE);
-  }
-
-  public static boolean testFlag(BeanDefinition bean, String flag) {
-    return null != bean && bean.hasAttribute(flag) && bean.getAttribute(flag) instanceof Boolean
-        && ((Boolean) bean.getAttribute(flag)).booleanValue();
-  }
-
-
-  /**
-   * Parse a map element.
-   */
-  public Map parseMapElement(Element mapEle, String mapElementTagName, String mapElementKeyAttributeName,
-                             String mapElementValueAttributeName) {
-    List<Element> entryEles = DomUtils.getChildElementsByTagName(mapEle, mapElementTagName);
-    ManagedMap<Object, Object> map = new ManagedMap<Object, Object>(entryEles.size());
-    map.setSource(extractSource(mapEle));
-    map.setMergeEnabled(parseMergeAttribute(mapEle));
-
-    for (Element entryEle : entryEles) {
-      // Extract key from attribute or sub-element.
-      Object key = buildTypedStringValueForMap(entryEle.getAttribute(mapElementKeyAttributeName), null, entryEle);
-      // Extract value from attribute or sub-element.
-      Object value = buildTypedStringValueForMap(entryEle.getAttribute(mapElementValueAttributeName), null, entryEle);
-      // Add final key and value to the Map.
-      map.put(key, value);
-    }
-    return map;
-  }
+
+            // If a parser requests post-processing we call again after children called
+
+            if (testFlag(finalChild, MULE_POST_CHILDREN))
+            {
+                ParserContext parserContext = new ParserContext(getReaderContext(), this, parent);
+                finalChild = handler.parse(element, parserContext);
+            }
+
+            return finalChild;
+        }
+    }
+
+    //TODO MULE-9638 Remove this ugly code since it's not going to be needed anymore.
+    private void setComponentModelTypeFromBeanDefinition(BeanDefinition finalChild, ComponentModel componentModel)
+    {
+        if (componentModel != null) //This condition is needed when we are parsing something unrelated to mule. See ReferenceTestCase
+        {
+            if (finalChild != null)
+            {
+                try
+                {
+                    Class<?> type = ClassUtils.getClass(finalChild.getBeanClassName());
+                    if (FactoryBean.class.isAssignableFrom(type))
+                    {
+                        try
+                        {
+                            //When the FactoryBean implementation implements the FactoryBean directly.
+                            type = (Class<?>) ((ParameterizedType) ClassUtils.getClass(finalChild.getBeanClassName()).getGenericInterfaces()[0]).getActualTypeArguments()[0];
+                        }
+                        catch (Exception e2)
+                        {
+                            try
+                            {
+                                //When the FactoryBean implementation extends a Class that implements FactoryBean.
+                                type = (Class<?>) ((ParameterizedType) ClassUtils.getClass(finalChild.getBeanClassName()).getGenericSuperclass()).getActualTypeArguments()[0];
+                            }
+                            catch(Exception e3)
+                            {
+                                try
+                                {
+                                    //We get the type directly from a FactoryBean instance if it has a default constructor.
+                                    type = ((FactoryBean)type.newInstance()).getObjectType();
+                                }
+                                catch (InstantiationException e)
+                                {
+                                    type = Object.class;
+                                }
+                            }
+                        }
+                    }
+                    componentModel.setType(type);
+                }
+                catch (Exception e)
+                {
+                    throw new RuntimeException(e);
+                }
+            }
+        }
+    }
+
+    /**
+     * Determines if the {@code element} must be parsed using the new mechanism or the old one.
+     *
+     * It will use the new mechanism if it's not a root element or if the parent has not been parsed
+     * with the old mechanism or if there's not a {@code org.mule.runtime.config.spring.dsl.api.ComponentBuildingDefinition}
+     * defined for the {@code element}.
+     *
+     * @param element xml element from the XML configuration file.
+     * @return true if the parsing should be done with the new mechanism, false otherwise.
+     */
+    private boolean shouldUseNewMechanism(Element element)
+    {
+        if (element.getLocalName().equals(MULE_ROOT_ELEMENT) || element.getLocalName().equals(MULE_DOMAIN_ROOT_ELEMENT)) {
+            return false;
+        }
+        Node parentNode = element;
+        while ((parentNode = parentNode.getParentNode()) != null)
+        {
+            ComponentIdentifier parentComponentIdentifier = getComponentIdentifier(parentNode);
+            if (isMuleRootElement(parentComponentIdentifier))
+            {
+                break;
+            }
+            if (!beanDefinitionFactory.hasDefinition(parentComponentIdentifier, getParentComponentIdentifier(parentNode)))
+            {
+                return false;
+            }
+        }
+        ComponentIdentifier elementComponentIdentifier = getComponentIdentifier(element);
+        return beanDefinitionFactory.hasDefinition(elementComponentIdentifier, getParentComponentIdentifier(element));
+    }
+
+    private Optional<ComponentIdentifier> getParentComponentIdentifier(Node element)
+    {
+        if (element.getParentNode() == null || element.getParentNode().getLocalName() == null)
+        {
+            return empty();
+        }
+        return of(getComponentIdentifier(element.getParentNode()));
+    }
+
+    private ComponentIdentifier getComponentIdentifier(Node element)
+    {
+        String parentNodeNamespace = getNamespace(element);
+        String parentNodeName = element.getLocalName();
+        return new ComponentIdentifier.Builder().withNamespace(parentNodeNamespace).withName(parentNodeName).build();
+    }
+
+    private boolean isMuleRootElement(ComponentIdentifier componentIdentifier)
+    {
+        return MULE_IDENTIFIER.equals(componentIdentifier) || MULE_DOMAIN_IDENTIFIER.equals(componentIdentifier);
+    }
+
+    private String getNamespace(Node parentNode)
+    {
+        return parentNode.getPrefix() != null ? parentNode.getPrefix() : CORE_NAMESPACE_NAME;
+    }
+
+    private void validate(Element element)
+    {
+        for (ElementValidator validator : elementValidators)
+        {
+            validator.validate(element);
+        }
+    }
+
+    protected BeanDefinition handleSpringElements(Element element, BeanDefinition parent)
+    {
+
+        // these are only called if they are at a "top level" - if they are nested inside
+        // other spring elements then spring will handle them itself
+
+        if (SpringXMLUtils.isLocalName(element, BEANS))
+        {
+            // the delegate doesn't support the full spring schema, but it seems that
+            // we can invoke the DefaultBeanDefinitionDocumentReader via registerBeanDefinitions
+            // but we need to create a new DOM document from the element first
+            try
+            {
+                Document doc = DocumentBuilderFactory.newInstance().newDocumentBuilder().newDocument();
+                doc.appendChild(doc.importNode(element, true));
+                beanDefinitionDocumentReader.registerBeanDefinitions(doc, getReaderContext());
+            }
+            catch (ParserConfigurationException e)
+            {
+                throw new RuntimeException(e);
+            }
+            return parent;
+        }
+
+        else if (SpringXMLUtils.isLocalName(element, PROPERTY_ELEMENT))
+        {
+            parsePropertyElement(element, parent);
+            return parent;
+        }
+
+        // i am trying to keep these to a minimum - using anything but "bean" is a recipe
+        // for disaster - we already have problems with "property", for example.
+
+        //        else if (isLocalName(element, MAP_ELEMENT))
+        //        {
+        //            // currently unused?
+        //            parseMapElement(element, bd);
+        //        }
+        //        else if (isLocalName(element, LIST_ELEMENT))
+        //        {
+        //            // currently unused?
+        //            parseListElement(element, bd);
+        //        }
+        //        else if (isLocalName(element, SET_ELEMENT))
+        //        {
+        //            // currently unused?
+        //            parseSetElement(element, bd);
+        //        }
+
+        else if (SpringXMLUtils.isLocalName(element, BEAN_ELEMENT))
+        {
+            BeanDefinitionHolder holder = parseBeanDefinitionElement(element, parent);
+            registerBeanDefinitionHolder(holder);
+            return holder.getBeanDefinition();
+        }
+        else
+        {
+            throw new IllegalStateException("Unexpected Spring element: " + SpringXMLUtils.elementToString(element));
+        }
+    }
+
+    protected void registerBean(Element ele, BeanDefinition bd)
+    {
+        if (bd == null)
+        {
+            return;
+        }
+
+        // Check to see if the Bean Definition represents a compound element - one represents a subset of
+        // configuration for the parent bean. Compound bean definitions should not be registered since the properties
+        // set on them are really set on the parent bean.
+        if (! testFlag(bd, MULE_NO_REGISTRATION))
+        {
+            String name =  generateChildBeanName(ele);
+            logger.debug("register " + name + ": " + bd.getBeanClassName());
+            BeanDefinitionHolder beanDefinitionHolder = new BeanDefinitionHolder(bd, name);
+            registerBeanDefinitionHolder(beanDefinitionHolder);
+        }
+    }
+
+    protected void registerBeanDefinitionHolder(BeanDefinitionHolder bdHolder)
+    {
+        //bdHolder = decorateBeanDefinitionIfRequired(ele, bdHolder);
+        // Register the final decorated instance.
+        BeanDefinitionReaderUtils.registerBeanDefinition(bdHolder, getReaderContext().getRegistry());
+        // Send registration event.
+        getReaderContext().fireComponentRegistered(new BeanComponentDefinition(bdHolder));
+    }
+
+    protected String generateChildBeanName(Element e)
+    {
+        String id = SpringXMLUtils.getNameOrId(e);
+        if (StringUtils.isBlank(id))
+        {
+            String parentId = SpringXMLUtils.getNameOrId((Element) e.getParentNode());
+            return INNER_BEAN_PREFIX + "." + parentId + ":" + e.getLocalName();
+        }
+        else
+        {
+            return id;
+        }
+    }
+
+    public static void setFlag(BeanDefinition bean, String flag)
+    {
+        bean.setAttribute(flag, Boolean.TRUE);
+    }
+
+    public static boolean testFlag(BeanDefinition bean, String flag)
+    {
+        return null != bean
+               && bean.hasAttribute(flag)
+               && bean.getAttribute(flag) instanceof Boolean
+               && ((Boolean) bean.getAttribute(flag)).booleanValue();
+    }
+
+
+    /**
+     * Parse a map element.
+     */
+    public Map parseMapElement(Element mapEle, String mapElementTagName, String mapElementKeyAttributeName, String mapElementValueAttributeName) {
+        List<Element> entryEles = DomUtils.getChildElementsByTagName(mapEle, mapElementTagName);
+        ManagedMap<Object, Object> map = new ManagedMap<Object, Object>(entryEles.size());
+        map.setSource(extractSource(mapEle));
+        map.setMergeEnabled(parseMergeAttribute(mapEle));
+
+        for (Element entryEle : entryEles) {
+            // Extract key from attribute or sub-element.
+            Object key = buildTypedStringValueForMap(entryEle.getAttribute(mapElementKeyAttributeName), null, entryEle);
+            // Extract value from attribute or sub-element.
+            Object value = buildTypedStringValueForMap(entryEle.getAttribute(mapElementValueAttributeName), null, entryEle);
+            // Add final key and value to the Map.
+            map.put(key, value);
+        }
+        return map;
+    }
 
 }