--- conflicted
+++ resolved
@@ -51,52 +51,51 @@
 import java.util.LinkedHashSet;
 import java.util.Set;
 
-public class SpringRegistryLifecycleManager extends RegistryLifecycleManager {
+public class SpringRegistryLifecycleManager extends RegistryLifecycleManager
+{
 
-  public SpringRegistryLifecycleManager(String id, SpringRegistry springRegistry, MuleContext muleContext) {
-    super(id, springRegistry, muleContext);
-  }
+    public SpringRegistryLifecycleManager(String id, SpringRegistry springRegistry, MuleContext muleContext)
+    {
+        super(id, springRegistry, muleContext);
+    }
 
-  @Override
-  protected void registerPhases() {
-    final LifecycleCallback<AbstractRegistryBroker> emptyCallback = new EmptyLifecycleCallback<>();
-    registerPhase(NotInLifecyclePhase.PHASE_NAME, NOT_IN_LIFECYCLE_PHASE, emptyCallback);
-    registerPhase(Initialisable.PHASE_NAME, new SpringContextInitialisePhase(), new SpringLifecycleCallback(this));
-    registerPhase(Startable.PHASE_NAME, new MuleContextStartPhase(), emptyCallback);
-    registerPhase(Stoppable.PHASE_NAME, new MuleContextStopPhase(), emptyCallback);
-    registerPhase(Disposable.PHASE_NAME, new SpringContextDisposePhase());
-  }
+    @Override
+    protected void registerPhases()
+    {
+        final LifecycleCallback<AbstractRegistryBroker> emptyCallback = new EmptyLifecycleCallback<>();
+        registerPhase(NotInLifecyclePhase.PHASE_NAME, NOT_IN_LIFECYCLE_PHASE, emptyCallback);
+        registerPhase(Initialisable.PHASE_NAME, new SpringContextInitialisePhase(), new SpringLifecycleCallback(this));
+        registerPhase(Startable.PHASE_NAME, new MuleContextStartPhase(), emptyCallback);
+        registerPhase(Stoppable.PHASE_NAME, new MuleContextStopPhase(), emptyCallback);
+        registerPhase(Disposable.PHASE_NAME, new SpringContextDisposePhase());
+    }
 
-  // ///////////////////////////////////////////////////////////////////////////////////
-  // Spring custom lifecycle phases
-  // ///////////////////////////////////////////////////////////////////////////////////
+    // ///////////////////////////////////////////////////////////////////////////////////
+    // Spring custom lifecycle phases
+    // ///////////////////////////////////////////////////////////////////////////////////
 
-  class SpringContextInitialisePhase extends MuleContextInitialisePhase {
+    class SpringContextInitialisePhase extends MuleContextInitialisePhase
+    {
 
-    public SpringContextInitialisePhase() {
-      super();
+        public SpringContextInitialisePhase()
+        {
+            super();
 
-      Set<LifecycleObject> initOrderedObjects = new LinkedHashSet<>();
-      initOrderedObjects.add(new NotificationLifecycleObject(ObjectStoreManager.class));
-      initOrderedObjects.add(new NotificationLifecycleObject(ExpressionLanguageExtension.class));
-      initOrderedObjects.add(new NotificationLifecycleObject(ExpressionLanguage.class));
-      initOrderedObjects.add(new NotificationLifecycleObject(ExpressionManager.class));
-      initOrderedObjects.add(new NotificationLifecycleObject(ConfigurationProvider.class));
-      initOrderedObjects.add(new NotificationLifecycleObject(Config.class));
-      initOrderedObjects.add(new NotificationLifecycleObject(QueueManager.class));
-      initOrderedObjects.add(new NotificationLifecycleObject(LegacyConnector.class));
-      initOrderedObjects.add(new NotificationLifecycleObject(Agent.class));
-      initOrderedObjects.add(new NotificationLifecycleObject(SecurityManager.class));
-      initOrderedObjects.add(new NotificationLifecycleObject(FlowConstruct.class));
-      initOrderedObjects.add(new NotificationLifecycleObject(Initialisable.class));
-      setOrderedLifecycleObjects(initOrderedObjects);
+            Set<LifecycleObject> initOrderedObjects = new LinkedHashSet<>();
+            initOrderedObjects.add(new NotificationLifecycleObject(ObjectStoreManager.class));
+            initOrderedObjects.add(new NotificationLifecycleObject(ExpressionLanguageExtension.class));
+            initOrderedObjects.add(new NotificationLifecycleObject(ExpressionLanguage.class));
+            initOrderedObjects.add(new NotificationLifecycleObject(ExpressionManager.class));
+            initOrderedObjects.add(new NotificationLifecycleObject(ConfigurationProvider.class));
+            initOrderedObjects.add(new NotificationLifecycleObject(Config.class));
+            initOrderedObjects.add(new NotificationLifecycleObject(QueueManager.class));
+            initOrderedObjects.add(new NotificationLifecycleObject(LegacyConnector.class));
+            initOrderedObjects.add(new NotificationLifecycleObject(Agent.class));
+            initOrderedObjects.add(new NotificationLifecycleObject(SecurityManager.class));
+            initOrderedObjects.add(new NotificationLifecycleObject(FlowConstruct.class));
+            initOrderedObjects.add(new NotificationLifecycleObject(Initialisable.class));
+            setOrderedLifecycleObjects(initOrderedObjects);
 
-<<<<<<< HEAD
-      setIgnoredObjectTypes(new Class[] {ExtensionManager.class, SpringRegistry.class, SpringRegistryBootstrap.class,
-          Component.class, MessageSource.class, InterceptingMessageProcessor.class, AbstractMessageProcessorOwner.class,
-          MessagingExceptionHandler.class, AbstractAsyncRequestReplyRequester.class, OutboundRouter.class,
-          MessageProcessorChain.class, MuleContext.class, Service.class});
-=======
             setIgnoredObjectTypes(new Class[] {
                     ExtensionManager.class,
                     SpringRegistry.class,
@@ -142,31 +141,16 @@
     private boolean isNamedBean(String name)
     {
         return name != null && !name.startsWith(INNER_BEAN_PREFIX);
->>>>>>> d4165afe
-    }
-  }
-
-  /**
-   * A lifecycle phase that will delegate to the {@link org.mule.runtime.config.spring.SpringRegistry#doDispose()} method which in
-   * turn will destroy the application context managed by this registry
-   */
-  class SpringContextDisposePhase extends MuleContextDisposePhase {
-
-<<<<<<< HEAD
-    public SpringContextDisposePhase() {
-      super();
-      setIgnoredObjectTypes(new Class[] {Component.class, MessageSource.class, InterceptingMessageProcessor.class,
-          OutboundRouter.class, Transformer.class, MuleContext.class, ServerNotificationManager.class, Service.class});
     }
 
-    @Override
-    public void applyLifecycle(Object o) throws LifecycleException {
-      if (o instanceof SpringRegistry) {
-        ((SpringRegistry) o).doDispose();
-      } else {
-        super.applyLifecycle(o);
-      }
-=======
+    /**
+     * A lifecycle phase that will delegate to the
+     * {@link org.mule.runtime.config.spring.SpringRegistry#doDispose()} method which in turn
+     * will destroy the application context managed by this registry
+     */
+    class SpringContextDisposePhase extends MuleContextDisposePhase
+    {
+
         public SpringContextDisposePhase()
         {
             super();
@@ -201,8 +185,6 @@
                 super.applyLifecycle(o);
             }
         }
->>>>>>> d4165afe
     }
-  }
 
 }