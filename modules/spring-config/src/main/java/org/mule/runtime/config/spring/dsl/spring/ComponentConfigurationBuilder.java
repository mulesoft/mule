--- conflicted
+++ resolved
@@ -38,122 +38,92 @@
 /**
  * Based on the object building definition provided by {@link org.mule.runtime.config.spring.dsl.api.ComponentBuildingDefinition}
  * and the user configuration defined in {@link org.mule.runtime.config.spring.dsl.model.ComponentModel} it populates all the
- * spring {@link org.springframework.beans.factory.config.BeanDefinition} attributes using the helper class
- * {@link org.mule.runtime.config.spring.dsl.spring.BeanDefinitionBuilderHelper}.
+ * spring {@link org.springframework.beans.factory.config.BeanDefinition} attributes using the helper class {@link org.mule.runtime.config.spring.dsl.spring.BeanDefinitionBuilderHelper}.
  *
  * @since 4.0
  */
-class ComponentConfigurationBuilder {
-
-  private static final Logger logger = LoggerFactory.getLogger(ComponentConfigurationBuilder.class);
-
-  private final BeanDefinitionBuilderHelper beanDefinitionBuilderHelper;
-  private final ObjectReferencePopulator objectReferencePopulator = new ObjectReferencePopulator();
-  private final List<ComponentValue> complexParameters;
-  private final Map<String, String> simpleParameters;
-  private final ComponentModel componentModel;
-  private final ComponentBuildingDefinition componentBuildingDefinition;
-
-  public ComponentConfigurationBuilder(ComponentModel componentModel, ComponentBuildingDefinition componentBuildingDefinition,
-                                       BeanDefinitionBuilderHelper beanDefinitionBuilderHelper) {
-    this.componentModel = componentModel;
-    this.componentBuildingDefinition = componentBuildingDefinition;
-    this.beanDefinitionBuilderHelper = beanDefinitionBuilderHelper;
-    this.simpleParameters = new HashMap(componentModel.getParameters());
-    this.complexParameters = collectComplexParametersWithTypes(componentModel);
-  }
-
-  public void processConfiguration() {
-    componentBuildingDefinition.getIgnoredConfigurationParameters().stream().forEach(simpleParameters::remove);
-
-    for (SetterAttributeDefinition setterAttributeDefinition : componentBuildingDefinition.getSetterParameterDefinitions()) {
-      AttributeDefinition attributeDefinition = setterAttributeDefinition.getAttributeDefinition();
-      attributeDefinition.accept(setterVisitor(setterAttributeDefinition.getAttributeName(), attributeDefinition));
-    }
-    for (AttributeDefinition attributeDefinition : componentBuildingDefinition.getConstructorAttributeDefinition()) {
-      attributeDefinition.accept(constructorVisitor());
-    }
-  }
-
-  private List<ComponentValue> collectComplexParametersWithTypes(ComponentModel componentModel) {
-    /*
-     * TODO: MULE-9638 This ugly code is required since we need to get the object type from the bean definition. This code will go
-     * away one we remove the old parsing method.
-     */
-    return componentModel.getInnerComponents().stream().map(cdm -> {
-      // When it comes from old model it does not have the type set
-      Class<?> beanDefinitionType = cdm.getType();
-      if (beanDefinitionType == null) {
-        if (cdm.getBeanDefinition() == null) {
-          // Some component do not have a bean definition since the element parsing is ignored. i.e: annotations
-          return null;
-        } else {
-          try {
-            String beanClassName = cdm.getBeanDefinition().getBeanClassName();
-            if (beanClassName != null) {
-              beanDefinitionType = ClassUtils.getClass(beanClassName);
-            } else {
-              // Happens in case of spring:property
-              beanDefinitionType = Object.class;
-            }
-          } catch (ClassNotFoundException e) {
-            logger.debug("Exception trying to determine ComponentModel type: ", e);
-            beanDefinitionType = Object.class;
-          }
-        }
-      }
-      Object bean = cdm.getBeanDefinition() != null ? cdm.getBeanDefinition() : cdm.getBeanReference();
-      return new ComponentValue(cdm, beanDefinitionType, bean);
-    }).filter(beanDefinitionTypePair -> beanDefinitionTypePair != null).collect(toList());
-  }
-
-  private ConfigurableAttributeDefinitionVisitor constructorVisitor() {
-    return new ConfigurableAttributeDefinitionVisitor(beanDefinitionBuilderHelper::addConstructorValue,
-                                                      beanDefinitionBuilderHelper::addConstructorReference);
-  }
-
-  private ConfigurableAttributeDefinitionVisitor setterVisitor(String propertyName, AttributeDefinition attributeDefinition) {
-    DefaultValueVisitor defaultValueVisitor = new DefaultValueVisitor();
-    attributeDefinition.accept(defaultValueVisitor);
-    Optional<Object> defaultValue = defaultValueVisitor.getDefaultValue();
-    return new ConfigurableAttributeDefinitionVisitor(value -> {
-      if (isPropertySetWithUserConfigValue(propertyName, defaultValue, value)) {
-        return;
-      }
-      beanDefinitionBuilderHelper.forProperty(propertyName).addValue(value);
-    }, beanDefinitionBuilderHelper.forProperty(propertyName)::addReference);
-  }
-
-  private boolean isPropertySetWithUserConfigValue(String propertyName, Optional<Object> defaultValue, Object value) {
-    return defaultValue.isPresent() && defaultValue.get().equals(value)
-        && beanDefinitionBuilderHelper.hasValueForProperty(propertyName);
-  }
-
-  /**
-   * Process a single {@link AttributeDefinition} from a {@link ComponentBuildingDefinition} and uses an invokes a
-   * {@code Consumer} when the value is a bean definition or a different {@code Consumer} if the value is a bean reference.
-   */
-  private class ConfigurableAttributeDefinitionVisitor implements AttributeDefinitionVisitor {
-
-    private final Consumer<String> referenceConsumer;
-    private final Consumer<Object> valueConsumer;
-
-<<<<<<< HEAD
-    /**
-     * @param valueConsumer consumer for handling a bean definition
-     * @param referenceConsumer consumer for handling a bean reference
-     */
-    ConfigurableAttributeDefinitionVisitor(Consumer<Object> valueConsumer, Consumer<String> referenceConsumer) {
-      this.valueConsumer = valueConsumer;
-      this.referenceConsumer = referenceConsumer;
-    }
-
-    @Override
-    public void onReferenceObject(Class<?> objectType) {
-      ValueExtractorAttributeDefinitionVisitor valueExtractor = new ValueExtractorAttributeDefinitionVisitor();
-      valueExtractor.onReferenceObject(objectType);
-      referenceConsumer.accept(valueExtractor.getStringValue());
-=======
+class ComponentConfigurationBuilder
+{
+    private static final Logger logger = LoggerFactory.getLogger(ComponentConfigurationBuilder.class);
+
+    private final BeanDefinitionBuilderHelper beanDefinitionBuilderHelper;
+    private final ObjectReferencePopulator objectReferencePopulator = new ObjectReferencePopulator();
+    private final List<ComponentValue> complexParameters;
+    private final Map<String, String> simpleParameters;
+    private final ComponentModel componentModel;
+    private final ComponentBuildingDefinition componentBuildingDefinition;
+
+    public ComponentConfigurationBuilder(ComponentModel componentModel,
+                                         ComponentBuildingDefinition componentBuildingDefinition,
+                                         BeanDefinitionBuilderHelper beanDefinitionBuilderHelper)
+    {
+        this.componentModel = componentModel;
+        this.componentBuildingDefinition = componentBuildingDefinition;
+        this.beanDefinitionBuilderHelper = beanDefinitionBuilderHelper;
+        this.simpleParameters = new HashMap(componentModel.getParameters());
+        this.complexParameters = collectComplexParametersWithTypes(componentModel);
+    }
+
+    public void processConfiguration()
+    {
+        componentBuildingDefinition.getIgnoredConfigurationParameters().stream().forEach(simpleParameters::remove);
+
+        for (SetterAttributeDefinition setterAttributeDefinition : componentBuildingDefinition.getSetterParameterDefinitions())
+        {
+            AttributeDefinition attributeDefinition = setterAttributeDefinition.getAttributeDefinition();
+            attributeDefinition.accept(setterVisitor(setterAttributeDefinition.getAttributeName(), attributeDefinition));
+        }
+        for (AttributeDefinition attributeDefinition : componentBuildingDefinition.getConstructorAttributeDefinition())
+        {
+            attributeDefinition.accept(constructorVisitor());
+        }
+    }
+
+    private List<ComponentValue> collectComplexParametersWithTypes(ComponentModel componentModel)
+    {
+        /*
+         * TODO: MULE-9638 This ugly code is required since we need to get the object type from the bean definition.
+         * This code will go away one we remove the old parsing method.
+         */
+        return componentModel.getInnerComponents().stream().map(cdm -> {
+            //When it comes from old model it does not have the type set
+            Class<?> beanDefinitionType = cdm.getType();
+            if (beanDefinitionType == null)
+            {
+                if (cdm.getBeanDefinition() == null)
+                {
+                    //Some component do not have a bean definition since the element parsing is ignored. i.e: annotations
+                    return null;
+                }
+                else
+                {
+                    try
+                    {
+                        String beanClassName = cdm.getBeanDefinition().getBeanClassName();
+                        if (beanClassName != null)
+                        {
+                            beanDefinitionType = ClassUtils.getClass(beanClassName);
+                        }
+                        else
+                        {
+                            //Happens in case of spring:property
+                            beanDefinitionType = Object.class;
+                        }
+                    }
+                    catch (ClassNotFoundException e)
+                    {
+                        logger.debug("Exception trying to determine ComponentModel type: ", e);
+                        beanDefinitionType = Object.class;
+                    }
+                }
+            }
+            Object bean = cdm.getBeanDefinition() != null ? cdm.getBeanDefinition() : cdm.getBeanReference();
+            return new ComponentValue(cdm, beanDefinitionType, bean);
+        })
+                .filter(beanDefinitionTypePair -> beanDefinitionTypePair != null)
+                .collect(toList());
+    }
+
     private ConfigurableAttributeDefinitionVisitor constructorVisitor()
     {
         return new ConfigurableAttributeDefinitionVisitor(beanDefinitionBuilderHelper::addConstructorValue);
@@ -171,32 +141,13 @@
             }
             beanDefinitionBuilderHelper.forProperty(propertyName).addValue(value);
         });
->>>>>>> d4165afe
-    }
-
-    @Override
-    public void onReferenceSimpleParameter(final String configAttributeName) {
-      ValueExtractorAttributeDefinitionVisitor valueExtractor = new ValueExtractorAttributeDefinitionVisitor();
-      valueExtractor.onReferenceSimpleParameter(configAttributeName);
-      Object value = valueExtractor.getValue();
-      if (value instanceof String) {
-        referenceConsumer.accept((String) value);
-
-      } else if (value != null) {
-        valueConsumer.accept(value);
-      } else {
-        valueConsumer.accept(null);
-      }
-    }
-
-<<<<<<< HEAD
-    @Override
-    public void onFixedValue(Object value) {
-      ValueExtractorAttributeDefinitionVisitor valueExtractor = new ValueExtractorAttributeDefinitionVisitor();
-      valueExtractor.onFixedValue(value);
-      valueConsumer.accept(value);
-    }
-=======
+    }
+
+    private boolean isPropertySetWithUserConfigValue(String propertyName, Optional<Object> defaultValue, Object value)
+    {
+        return defaultValue.isPresent() && defaultValue.get().equals(value) && beanDefinitionBuilderHelper.hasValueForProperty(propertyName);
+    }
+
     /**
      * Process a single {@link AttributeDefinition} from a {@link ComponentBuildingDefinition} and
      * uses an invokes a {@code Consumer} when the value is a bean definition or a different {@code Consumer}
@@ -246,92 +197,103 @@
             valueExtractor.onFixedValue(value);
             valueConsumer.accept(value);
         }
->>>>>>> d4165afe
-
-    @Override
-    public void onConfigurationParameter(String parameterName, Object defaultValue, Optional<TypeConverter> typeConverter) {
-      ValueExtractorAttributeDefinitionVisitor valueExtractor = new ValueExtractorAttributeDefinitionVisitor();
-      valueExtractor.onConfigurationParameter(parameterName, defaultValue, typeConverter);
-      valueConsumer.accept(valueExtractor.getValue());
-    }
-
-    @Override
-    public void onUndefinedSimpleParameters() {
-      ValueExtractorAttributeDefinitionVisitor valueExtractor = new ValueExtractorAttributeDefinitionVisitor();
-      valueExtractor.onUndefinedSimpleParameters();
-      valueConsumer.accept(valueExtractor.getValue());
-    }
-
-    @Override
-    public void onUndefinedComplexParameters() {
-      ValueExtractorAttributeDefinitionVisitor valueExtractor = new ValueExtractorAttributeDefinitionVisitor();
-      valueExtractor.onUndefinedComplexParameters();
-      valueConsumer.accept(valueExtractor.getValue());
-    }
-
-    @Override
-    public void onComplexChildCollection(Class<?> type, Optional<String> wrapperIdentifier) {
-      ValueExtractorAttributeDefinitionVisitor valueExtractor = new ValueExtractorAttributeDefinitionVisitor();
-      valueExtractor.onComplexChildCollection(type, wrapperIdentifier);
-      valueConsumer.accept(valueExtractor.getValue());
-    }
-
-    @Override
-    public void onComplexChildMap(Class<?> keyType, Class<?> valueType, String wrapperIdentifier) {
-      ValueExtractorAttributeDefinitionVisitor valueExtractor = new ValueExtractorAttributeDefinitionVisitor();
-      valueExtractor.onComplexChildMap(keyType, valueType, wrapperIdentifier);
-      valueConsumer.accept(valueExtractor.getValue());
-    }
-
-    @Override
-    public void onComplexChild(Class<?> type, Optional<String> wrapperIdentifier, Optional<String> childIdentifier) {
-      ValueExtractorAttributeDefinitionVisitor valueExtractor = new ValueExtractorAttributeDefinitionVisitor();
-      valueExtractor.onComplexChild(type, wrapperIdentifier, childIdentifier);
-      Object value = valueExtractor.getValue();
-      if (value != null) {
-        valueConsumer.accept(value);
-      }
-    }
-
-    @Override
-    public void onValueFromTextContent() {
-      ValueExtractorAttributeDefinitionVisitor valueExtractor = new ValueExtractorAttributeDefinitionVisitor();
-      valueExtractor.onValueFromTextContent();
-      valueConsumer.accept(valueExtractor.getValue());
-    }
-
-    @Override
-    public void onMultipleValues(KeyAttributeDefinitionPair[] definitions) {
-      ManagedMap managedMap = new ManagedMap();
-      for (KeyAttributeDefinitionPair definition : definitions) {
-        ValueExtractorAttributeDefinitionVisitor valueExtractor = new ValueExtractorAttributeDefinitionVisitor();
-        definition.getAttributeDefinition().accept(valueExtractor);
-        Object value = valueExtractor.getValue();
-        if (value != null) {
-          managedMap.put(definition.getKey(), value);
-        }
-      }
-      valueConsumer.accept(managedMap);
-    }
-
-  }
-
-  /**
-   * {code AttributeDefinitionVisitor} that extracts the value from the {@code ComponentModel}
-   */
-  private class ValueExtractorAttributeDefinitionVisitor implements AttributeDefinitionVisitor {
-
-    private Object value;
-
-<<<<<<< HEAD
-    private String getStringValue() {
-      return (String) getValue();
-    }
-
-    public Object getValue() {
-      return value;
-    }
-=======
+
+        @Override
+        public void onConfigurationParameter(String parameterName, Object defaultValue, Optional<TypeConverter> typeConverter)
+        {
+            ValueExtractorAttributeDefinitionVisitor valueExtractor = new ValueExtractorAttributeDefinitionVisitor();
+            valueExtractor.onConfigurationParameter(parameterName, defaultValue, typeConverter);
+            valueConsumer.accept(valueExtractor.getValue());
+        }
+
+        @Override
+        public void onUndefinedSimpleParameters()
+        {
+            ValueExtractorAttributeDefinitionVisitor valueExtractor = new ValueExtractorAttributeDefinitionVisitor();
+            valueExtractor.onUndefinedSimpleParameters();
+            valueConsumer.accept(valueExtractor.getValue());
+        }
+
+        @Override
+        public void onUndefinedComplexParameters()
+        {
+            ValueExtractorAttributeDefinitionVisitor valueExtractor = new ValueExtractorAttributeDefinitionVisitor();
+            valueExtractor.onUndefinedComplexParameters();
+            valueConsumer.accept(valueExtractor.getValue());
+        }
+
+        @Override
+        public void onComplexChildCollection(Class<?> type, Optional<String> wrapperIdentifier)
+        {
+            ValueExtractorAttributeDefinitionVisitor valueExtractor = new ValueExtractorAttributeDefinitionVisitor();
+            valueExtractor.onComplexChildCollection(type, wrapperIdentifier);
+            valueConsumer.accept(valueExtractor.getValue());
+        }
+
+        @Override
+        public void onComplexChildMap(Class<?> keyType, Class<?> valueType, String wrapperIdentifier)
+        {
+            ValueExtractorAttributeDefinitionVisitor valueExtractor = new ValueExtractorAttributeDefinitionVisitor();
+            valueExtractor.onComplexChildMap(keyType, valueType, wrapperIdentifier);
+            valueConsumer.accept(valueExtractor.getValue());
+        }
+
+        @Override
+        public void onComplexChild(Class<?> type, Optional<String> wrapperIdentifier, Optional<String> childIdentifier)
+        {
+            ValueExtractorAttributeDefinitionVisitor valueExtractor = new ValueExtractorAttributeDefinitionVisitor();
+            valueExtractor.onComplexChild(type, wrapperIdentifier, childIdentifier);
+            Object value = valueExtractor.getValue();
+            if (value != null)
+            {
+                valueConsumer.accept(value);
+            }
+        }
+
+        @Override
+        public void onValueFromTextContent()
+        {
+            ValueExtractorAttributeDefinitionVisitor valueExtractor = new ValueExtractorAttributeDefinitionVisitor();
+            valueExtractor.onValueFromTextContent();
+            valueConsumer.accept(valueExtractor.getValue());
+        }
+
+        @Override
+        public void onMultipleValues(KeyAttributeDefinitionPair[] definitions)
+        {
+            ManagedMap managedMap = new ManagedMap();
+            for (KeyAttributeDefinitionPair definition : definitions)
+            {
+                ValueExtractorAttributeDefinitionVisitor valueExtractor = new ValueExtractorAttributeDefinitionVisitor();
+                definition.getAttributeDefinition().accept(valueExtractor);
+                Object value = valueExtractor.getValue();
+                if (value != null)
+                {
+                    managedMap.put(definition.getKey(), value);
+                }
+            }
+            valueConsumer.accept(managedMap);
+        }
+
+    }
+
+    /**
+     * {code AttributeDefinitionVisitor} that extracts the value from the {@code ComponentModel}
+     */
+    private class ValueExtractorAttributeDefinitionVisitor implements AttributeDefinitionVisitor
+    {
+        private Object value;
+
+        private String getStringValue()
+        {
+            return (String) getValue();
+        }
+
+        public Object getValue()
+        {
+            return value;
+        }
+
         @Override
         public void onReferenceObject(Class<?> objectType)
         {
@@ -357,120 +319,123 @@
                 }
             }
         }
->>>>>>> d4165afe
-
-    @Override
-    public void onReferenceObject(Class<?> objectType) {
-      objectReferencePopulator.populate(objectType, referenceId -> this.value = referenceId);
-    }
-
-    @Override
-    public void onReferenceSimpleParameter(final String configAttributeName) {
-      String reference = simpleParameters.get(configAttributeName);
-      this.value = reference;
-      simpleParameters.remove(configAttributeName);
-      if (configAttributeName.equals(PROCESSING_STRATEGY_ATTRIBUTE) || configAttributeName.equals("defaultProcessingStrategy")) {
-        ProcessingStrategy processingStrategy = parseProcessingStrategy(reference);
-        if (processingStrategy != null) {
-          this.value = processingStrategy;
-          return;
-        }
-      }
-    }
-
-    @Override
-    public void onFixedValue(Object value) {
-      this.value = value;
-    }
-
-    @Override
-    public void onConfigurationParameter(String parameterName, Object defaultValue, Optional<TypeConverter> typeConverter) {
-      Object parameterValue = simpleParameters.get(parameterName);
-      simpleParameters.remove(parameterName);
-      parameterValue = parameterValue != null ? parameterValue : defaultValue;
-      if (parameterValue != null) {
-        parameterValue = typeConverter.isPresent() ? typeConverter.get().convert(parameterValue) : parameterValue;
-      }
-      this.value = Optional.ofNullable(parameterValue).orElse(defaultValue);
-    }
-
-    @Override
-    public void onUndefinedSimpleParameters() {
-      this.value = simpleParameters;
-    }
-
-    @Override
-    public void onUndefinedComplexParameters() {
-      this.value = constructManagedList(fromBeanDefinitionTypePairToBeanDefinition(complexParameters));
-    }
-
-    @Override
-    public void onComplexChildCollection(Class<?> type, Optional<String> wrapperIdentifier) {
-      Predicate<ComponentValue> matchesTypeAndIdentifierPredicate = getTypeAndIdentifierPredicate(type, wrapperIdentifier);
-      List<ComponentValue> matchingComponentValues =
-          complexParameters.stream().filter(matchesTypeAndIdentifierPredicate).collect(toList());
-
-      matchingComponentValues.stream().forEach(complexParameters::remove);
-      if (wrapperIdentifier.isPresent() && !matchingComponentValues.isEmpty()) {
-        this.value = matchingComponentValues.get(0).getBean();
-      } else {
-        if (!matchingComponentValues.isEmpty()) {
-          this.value = constructManagedList(fromBeanDefinitionTypePairToBeanDefinition(matchingComponentValues));
-        }
-      }
-    }
-
-    @Override
-    public void onComplexChildMap(Class<?> keyType, Class<?> valueType, String wrapperIdentifier) {
-      complexParameters.stream().filter(getTypeAndIdentifierPredicate(MapFactoryBean.class, of(wrapperIdentifier))).findFirst()
-          .ifPresent(componentValue -> {
-            complexParameters.remove(componentValue);
-            value = componentValue.getBean();
-          });
-    }
-
-    @Override
-    public void onComplexChild(Class<?> type, Optional<String> wrapperIdentifier, Optional<String> childIdentifier) {
-      Optional<String> identifier = wrapperIdentifier.isPresent() ? wrapperIdentifier : childIdentifier;
-      Predicate<ComponentValue> matchesTypeAndIdentifierPredicate = getTypeAndIdentifierPredicate(type, identifier);
-      Optional<ComponentValue> value = complexParameters.stream().filter(matchesTypeAndIdentifierPredicate).findFirst();
-      value.ifPresent(beanDefinitionTypePair -> {
-        complexParameters.remove(beanDefinitionTypePair);
-        Object bean = beanDefinitionTypePair.getBean();
-        this.value = bean;
-      });
-    }
-
-    private Predicate<ComponentValue> getTypeAndIdentifierPredicate(Class<?> type, Optional<String> identifierOptional) {
-      return componentValue -> {
-        AtomicReference<Boolean> matchesIdentifier = new AtomicReference<>(true);
-        identifierOptional.ifPresent(wrapperIdentifier -> matchesIdentifier
-            .set(wrapperIdentifier.equals(componentValue.getComponentModel().getIdentifier().getName())));
-        return matchesIdentifier.get() && areMatchingTypes(type, componentValue.getType());
-      };
-    }
-
-    @Override
-    public void onValueFromTextContent() {
-      this.value = componentModel.getTextContent();
-    }
-
-    @Override
-    public void onMultipleValues(KeyAttributeDefinitionPair[] definitions) {
-      for (KeyAttributeDefinitionPair definition : definitions) {
-        definition.getAttributeDefinition().accept(this);
-      }
-    }
-  }
-
-  private ManagedList constructManagedList(List<Object> beans) {
-    ManagedList managedList = new ManagedList();
-    managedList.addAll(beans);
-    return managedList;
-  }
-
-  private List<Object> fromBeanDefinitionTypePairToBeanDefinition(List<ComponentValue> undefinedComplexParameters) {
-    return undefinedComplexParameters.stream().map(ComponentValue::getBean).collect(toList());
-  }
+
+        @Override
+        public void onFixedValue(Object value)
+        {
+            this.value = value;
+        }
+
+        @Override
+        public void onConfigurationParameter(String parameterName, Object defaultValue, Optional<TypeConverter> typeConverter)
+        {
+            Object parameterValue = simpleParameters.get(parameterName);
+            simpleParameters.remove(parameterName);
+            parameterValue = parameterValue != null ? parameterValue : defaultValue;
+            if (parameterValue != null)
+            {
+                parameterValue =  typeConverter.isPresent() ? typeConverter.get().convert(parameterValue) : parameterValue;
+            }
+            this.value = Optional.ofNullable(parameterValue).orElse(defaultValue);
+        }
+
+        @Override
+        public void onUndefinedSimpleParameters()
+        {
+            this.value = simpleParameters;
+        }
+
+        @Override
+        public void onUndefinedComplexParameters()
+        {
+            this.value = constructManagedList(fromBeanDefinitionTypePairToBeanDefinition(complexParameters));
+        }
+
+        @Override
+        public void onComplexChildCollection(Class<?> type, Optional<String> wrapperIdentifier)
+        {
+            Predicate<ComponentValue> matchesTypeAndIdentifierPredicate = getTypeAndIdentifierPredicate(type, wrapperIdentifier);
+            List<ComponentValue> matchingComponentValues = complexParameters.stream()
+                    .filter(matchesTypeAndIdentifierPredicate)
+                    .collect(toList());
+
+            matchingComponentValues.stream().forEach(complexParameters::remove);
+            if (wrapperIdentifier.isPresent() && !matchingComponentValues.isEmpty())
+            {
+                this.value = matchingComponentValues.get(0).getBean();
+            }
+            else
+            {
+                if (!matchingComponentValues.isEmpty())
+                {
+                    this.value = constructManagedList(fromBeanDefinitionTypePairToBeanDefinition(matchingComponentValues));
+                }
+            }
+        }
+
+        @Override
+        public void onComplexChildMap(Class<?> keyType, Class<?> valueType, String wrapperIdentifier)
+        {
+            complexParameters.stream()
+                    .filter(getTypeAndIdentifierPredicate(MapFactoryBean.class, of(wrapperIdentifier)))
+                    .findFirst()
+                    .ifPresent(componentValue ->
+                               {
+                                   complexParameters.remove(componentValue);
+                                   value = componentValue.getBean();
+                               });
+        }
+
+        @Override
+        public void onComplexChild(Class<?> type, Optional<String> wrapperIdentifier, Optional<String> childIdentifier)
+        {
+            Optional<String> identifier = wrapperIdentifier.isPresent() ? wrapperIdentifier : childIdentifier;
+            Predicate<ComponentValue> matchesTypeAndIdentifierPredicate = getTypeAndIdentifierPredicate(type, identifier);
+            Optional<ComponentValue> value = complexParameters.stream().filter(matchesTypeAndIdentifierPredicate).findFirst();
+            value.ifPresent(beanDefinitionTypePair -> {
+                complexParameters.remove(beanDefinitionTypePair);
+                Object bean = beanDefinitionTypePair.getBean();
+                this.value = bean;
+            });
+        }
+
+        private Predicate<ComponentValue> getTypeAndIdentifierPredicate(Class<?> type, Optional<String> identifierOptional)
+        {
+            return componentValue -> {
+                AtomicReference<Boolean> matchesIdentifier = new AtomicReference<>(true);
+                identifierOptional.ifPresent(wrapperIdentifier ->
+                                                     matchesIdentifier.set(wrapperIdentifier.equals(componentValue.getComponentModel().getIdentifier().getName()))
+                );
+                return matchesIdentifier.get() && areMatchingTypes(type, componentValue.getType());
+            };
+        }
+
+        @Override
+        public void onValueFromTextContent()
+        {
+            this.value = componentModel.getTextContent();
+        }
+
+        @Override
+        public void onMultipleValues(KeyAttributeDefinitionPair[] definitions)
+        {
+            for (KeyAttributeDefinitionPair definition : definitions)
+            {
+                definition.getAttributeDefinition().accept(this);
+            }
+        }
+    }
+
+    private ManagedList constructManagedList(List<Object> beans)
+    {
+        ManagedList managedList = new ManagedList();
+        managedList.addAll(beans);
+        return managedList;
+    }
+
+    private List<Object> fromBeanDefinitionTypePairToBeanDefinition(List<ComponentValue> undefinedComplexParameters)
+    {
+        return undefinedComplexParameters.stream().map(ComponentValue::getBean).collect(toList());
+    }
 
 }