--- conflicted
+++ resolved
@@ -22,21 +22,15 @@
 import static org.slf4j.LoggerFactory.getLogger;
 import static reactor.core.publisher.Flux.error;
 import static reactor.core.publisher.Flux.from;
-<<<<<<< HEAD
-=======
 import org.mule.runtime.api.component.AbstractComponent;
->>>>>>> d9e8855b
 import org.mule.runtime.api.component.Component;
 import org.mule.runtime.api.component.location.ConfigurationComponentLocator;
 import org.mule.runtime.api.exception.MuleException;
 import org.mule.runtime.api.exception.MuleRuntimeException;
-<<<<<<< HEAD
 import org.mule.runtime.api.util.LazyValue;
-=======
 import org.mule.runtime.api.lifecycle.Disposable;
 import org.mule.runtime.api.lifecycle.Startable;
 import org.mule.runtime.api.lifecycle.Stoppable;
->>>>>>> d9e8855b
 import org.mule.runtime.config.internal.MuleArtifactContext;
 import org.mule.runtime.core.api.MuleContext;
 import org.mule.runtime.core.api.construct.Flow;
@@ -71,10 +65,7 @@
 import org.springframework.beans.factory.NoSuchBeanDefinitionException;
 import org.springframework.context.ApplicationContext;
 import org.springframework.context.ApplicationContextAware;
-<<<<<<< HEAD
 import reactor.core.publisher.Flux;
-=======
->>>>>>> d9e8855b
 import reactor.core.publisher.Mono;
 
 public class FlowRefFactoryBean extends AbstractComponentFactory<Processor> implements ApplicationContextAware {
@@ -210,6 +201,11 @@
 
     protected StaticFlowRefMessageProcessor(FlowRefFactoryBean owner) {
       super(owner);
+    }
+
+    @Override
+    public void doStart() throws MuleException {
+
     }
 
     private final LazyValue<ReactiveProcessor> resolvedReferencedProcessorSupplier = new LazyValue<>(() -> {
@@ -274,12 +270,7 @@
     }
   }
 
-<<<<<<< HEAD
   private class DynamicFlowRefMessageProcessor extends FlowRefMessageProcessor {
-=======
-  private class FlowRefMessageProcessor extends AbstractComponent
-      implements AnnotatedProcessor, Startable, Stoppable, Disposable {
->>>>>>> d9e8855b
 
     private LoadingCache<String, Processor> cache;
 
@@ -363,14 +354,7 @@
     }
 
     @Override
-<<<<<<< HEAD
-=======
-    public ComponentLocation getLocation() {
-      return FlowRefFactoryBean.this.getLocation();
-    }
-
-    @Override
-    public void start() throws MuleException {
+    public void doStart() throws MuleException {
       for (Processor p : cache.asMap().values()) {
         if (!(p instanceof Flow)) {
           startIfNeeded(p);
@@ -379,7 +363,6 @@
     }
 
     @Override
->>>>>>> d9e8855b
     public void stop() throws MuleException {
       for (Processor p : cache.asMap().values()) {
         if (!(p instanceof Flow)) {
