--- conflicted
+++ resolved
@@ -52,49 +52,45 @@
 
 /**
  * The {@code BeanDefinitionFactory} is the one that knows how to convert a {@code ComponentModel} to an actual
- * {@link org.springframework.beans.factory.config.BeanDefinition} that can later be converted to a runtime object that will be
- * part of the artifact.
+ * {@link org.springframework.beans.factory.config.BeanDefinition} that can later be converted to a runtime object
+ * that will be part of the artifact.
  * <p>
- * It will recursively process a {@code ComponentModel} to create a {@code BeanDefinition}. For the time being it will collaborate
- * with the old bean definitions parsers for configurations that are partially defined in the new parsing method.
+ * It will recursively process a {@code ComponentModel} to create a {@code BeanDefinition}. For the time being
+ * it will collaborate with the old bean definitions parsers for configurations that are partially defined in the
+ * new parsing method.
  *
  * @since 4.0
  */
-public class BeanDefinitionFactory {
-
-<<<<<<< HEAD
-  private final ImmutableSet<ComponentIdentifier> ignoredMuleCoreComponentIdentifiers = ImmutableSet
-      .<ComponentIdentifier>builder()
-      .add(new ComponentIdentifier.Builder().withNamespace(CORE_NAMESPACE_NAME).withName(MULE_ROOT_ELEMENT).build())
-      .add(new ComponentIdentifier.Builder().withNamespace(CORE_NAMESPACE_NAME).withName(DESCRIPTION_ELEMENT).build()).build();
-=======
-    public static final String SPRING_PROTOTYPE_OBJECT = "prototype";
-    public static final String SPRING_SINGLETON_OBJECT = "singleton";
-
-    private final ImmutableSet<ComponentIdentifier> ignoredMuleCoreComponentIdentifiers = ImmutableSet.<ComponentIdentifier>builder()
-            .add(MULE_IDENTIFIER)
-            .add(DESCRIPTION_IDENTIFIER)
-            .add(ANNOTATIONS_ELEMENT_IDENTIFIER)
-            .add(DOC_DESCRIPTION_IDENTIFIER)
-            .build();
->>>>>>> d4165afe
+public class BeanDefinitionFactory
+{
+
+  public static final String SPRING_PROTOTYPE_OBJECT = "prototype";
+  public static final String SPRING_SINGLETON_OBJECT = "singleton";
+
+  private final ImmutableSet<ComponentIdentifier> ignoredMuleCoreComponentIdentifiers = ImmutableSet.<ComponentIdentifier>builder()
+          .add(MULE_IDENTIFIER)
+          .add(DESCRIPTION_IDENTIFIER)
+          .add(ANNOTATIONS_ELEMENT_IDENTIFIER)
+          .add(DOC_DESCRIPTION_IDENTIFIER)
+          .build();
 
   /**
-   * These are the set of current language construct that have specific bean definitions parsers since we don't want to include
-   * them in the parsing API.
+   * These are the set of current language construct that have specific bean definitions parsers since we don't want to
+   * include them in the parsing API.
    */
   private final ImmutableSet<ComponentIdentifier> customBuildersComponentIdentifiers = ImmutableSet.<ComponentIdentifier>builder()
-      .add(new ComponentIdentifier.Builder().withNamespace(CORE_NAMESPACE_NAME).withName(QUEUE_STORE).build()).build();
+          .add(new ComponentIdentifier.Builder().withNamespace(CORE_NAMESPACE_NAME).withName(QUEUE_STORE).build())
+          .build();
 
 
   private ComponentBuildingDefinitionRegistry componentBuildingDefinitionRegistry;
   private BeanDefinitionCreator componentModelProcessor;
 
   /**
-   * @param componentBuildingDefinitionRegistry a registry with all the known {@code ComponentBuildingDefinition}s by the
-   *        artifact.
+   * @param componentBuildingDefinitionRegistry a registry with all the known {@code ComponentBuildingDefinition}s by the artifact.
    */
-  public BeanDefinitionFactory(ComponentBuildingDefinitionRegistry componentBuildingDefinitionRegistry) {
+  public BeanDefinitionFactory(ComponentBuildingDefinitionRegistry componentBuildingDefinitionRegistry)
+  {
     this.componentBuildingDefinitionRegistry = componentBuildingDefinitionRegistry;
     this.componentModelProcessor = buildComponentModelProcessorChainOfResponsability();
   }
@@ -102,26 +98,31 @@
   /**
    * Creates a {@code BeanDefinition} by traversing the {@code ComponentModel} and its children.
    *
-   * @param parentComponentModel the parent component model since the bean definition to be created may depend on the context.
-   * @param componentModel the component model from which we want to create the bean definition.
-   * @param registry the bean registry since it may be required to get other bean definitions to create this one or to register
-   *        the bean definition.
+   * @param parentComponentModel        the parent component model since the bean definition to be created may depend on the context.
+   * @param componentModel              the component model from which we want to create the bean definition.
+   * @param registry                    the bean registry since it may be required to get other bean definitions to create this one or to register the bean definition.
    * @param componentModelPostProcessor a function to post process the bean definition.
-   * @param oldParsingMechanism a function to execute the old parsing mechanism if required by children {@code ComponentModel}s
+   * @param oldParsingMechanism         a function to execute the old parsing mechanism if required by children {@code ComponentModel}s
    * @return the {@code BeanDefinition} of the component model.
    */
-  public BeanDefinition resolveComponentRecursively(ComponentModel parentComponentModel, ComponentModel componentModel,
+  public BeanDefinition resolveComponentRecursively(ComponentModel parentComponentModel,
+                                                    ComponentModel componentModel,
                                                     BeanDefinitionRegistry registry,
                                                     BiConsumer<ComponentModel, BeanDefinitionRegistry> componentModelPostProcessor,
-                                                    BiFunction<Element, BeanDefinition, BeanDefinition> oldParsingMechanism) {
+                                                    BiFunction<Element, BeanDefinition, BeanDefinition> oldParsingMechanism)
+  {
     List<ComponentModel> innerComponents = componentModel.getInnerComponents();
-    if (!innerComponents.isEmpty()) {
-      for (ComponentModel innerComponent : innerComponents) {
-        if (hasDefinition(innerComponent.getIdentifier(), of(innerComponent.getParent().getIdentifier()))) {
+    if (!innerComponents.isEmpty())
+    {
+      for (ComponentModel innerComponent : innerComponents)
+      {
+        if (hasDefinition(innerComponent.getIdentifier(), of(innerComponent.getParent().getIdentifier())))
+        {
           resolveComponentRecursively(componentModel, innerComponent, registry, componentModelPostProcessor, oldParsingMechanism);
-        } else {
-          AbstractBeanDefinition oldBeanDefinition =
-              (AbstractBeanDefinition) oldParsingMechanism.apply((Element) from(innerComponent).getNode(), null);
+        }
+        else
+        {
+          AbstractBeanDefinition oldBeanDefinition = (AbstractBeanDefinition) oldParsingMechanism.apply((Element) from(innerComponent).getNode(), null);
           oldBeanDefinition = adaptFilterBeanDefinitions(componentModel, oldBeanDefinition);
           innerComponent.setBeanDefinition(oldBeanDefinition);
         }
@@ -130,79 +131,92 @@
     return resolveComponent(parentComponentModel, componentModel, registry, componentModelPostProcessor);
   }
 
-  private BeanDefinition resolveComponent(ComponentModel parentComponentModel, ComponentModel componentModel,
-                                          BeanDefinitionRegistry registry,
-                                          BiConsumer<ComponentModel, BeanDefinitionRegistry> componentDefinitionModelProcessor) {
-    if (ignoredMuleCoreComponentIdentifiers.contains(componentModel.getIdentifier())) {
+  private BeanDefinition resolveComponent(ComponentModel parentComponentModel, ComponentModel componentModel, BeanDefinitionRegistry registry, BiConsumer<ComponentModel, BeanDefinitionRegistry> componentDefinitionModelProcessor)
+  {
+    if (ignoredMuleCoreComponentIdentifiers.contains(componentModel.getIdentifier()))
+    {
       return null;
     }
     resolveComponentBeanDefinition(parentComponentModel, componentModel);
     componentDefinitionModelProcessor.accept(componentModel, registry);
-    // TODO MULE-9638: Once we migrate all core definitions we need to define a mechanism for customizing
-    // how core constructs are processed.
+    //TODO MULE-9638: Once we migrate all core definitions we need to define a mechanism for customizing
+    //how core constructs are processed.
     processMuleConfiguration(componentModel, registry);
     BeanDefinition beanDefinition = componentModel.getBeanDefinition();
     return beanDefinition;
   }
 
-  private void processMuleConfiguration(ComponentModel componentModel, BeanDefinitionRegistry registry) {
-    if (componentModel.getIdentifier().equals(CONFIGURATION_IDENTIFIER)) {
+  private void processMuleConfiguration(ComponentModel componentModel, BeanDefinitionRegistry registry)
+  {
+    if (componentModel.getIdentifier().equals(CONFIGURATION_IDENTIFIER))
+    {
       AtomicReference<BeanDefinition> defaultRetryPolicyTemplate = new AtomicReference<>();
       componentModel.getInnerComponents().stream().forEach(childComponentModel -> {
-        if (areMatchingTypes(RetryPolicyTemplate.class, childComponentModel.getType())) {
+        if (areMatchingTypes(RetryPolicyTemplate.class, childComponentModel.getType()))
+        {
           defaultRetryPolicyTemplate.set(childComponentModel.getBeanDefinition());
         }
       });
-      if (defaultRetryPolicyTemplate.get() != null) {
+      if (defaultRetryPolicyTemplate.get() != null)
+      {
         registry.registerBeanDefinition(OBJECT_DEFAULT_RETRY_POLICY_TEMPLATE, defaultRetryPolicyTemplate.get());
       }
     }
   }
 
 
-  private void resolveComponentBeanDefinition(ComponentModel parentComponentModel, ComponentModel componentModel) {
-    Optional<ComponentBuildingDefinition> buildingDefinitionOptional =
-        componentBuildingDefinitionRegistry.getBuildingDefinition(componentModel.getIdentifier());
-    if (buildingDefinitionOptional.isPresent() || customBuildersComponentIdentifiers.contains(componentModel.getIdentifier())) {
-      this.componentModelProcessor.processRequest(new CreateBeanDefinitionRequest(parentComponentModel, componentModel,
-                                                                                  buildingDefinitionOptional.orElse(null)));
-    } else {
+  private void resolveComponentBeanDefinition(ComponentModel parentComponentModel, ComponentModel componentModel)
+  {
+    Optional<ComponentBuildingDefinition> buildingDefinitionOptional = componentBuildingDefinitionRegistry.getBuildingDefinition(componentModel.getIdentifier());
+    if (buildingDefinitionOptional.isPresent() || customBuildersComponentIdentifiers.contains(componentModel.getIdentifier()))
+    {
+      this.componentModelProcessor.processRequest(new CreateBeanDefinitionRequest(parentComponentModel, componentModel, buildingDefinitionOptional.orElse(null)));
+    }
+    else
+    {
       boolean isWrapperComponent = isWrapperComponent(componentModel.getIdentifier(), of(parentComponentModel.getIdentifier()));
-      if (!isWrapperComponent) {
-        throw new MuleRuntimeException(createStaticMessage(format("No component building definition for element %s. It may be that there's a dependency "
-            + "missing to the project that handle that extension.", componentModel.getIdentifier())));
+      if (!isWrapperComponent)
+      {
+        throw new MuleRuntimeException(createStaticMessage(format("No component building definition for element %s. It may be that there's a dependency " +
+                                                                  "missing to the project that handle that extension.",
+                                                                  componentModel.getIdentifier())));
       }
       processComponentWrapper(componentModel);
     }
   }
 
-  private void processComponentWrapper(ComponentModel componentModel) {
-    ComponentBuildingDefinition parentBuildingDefinition =
-        componentBuildingDefinitionRegistry.getBuildingDefinition(componentModel.getParent().getIdentifier()).get();
+  private void processComponentWrapper(ComponentModel componentModel)
+  {
+    ComponentBuildingDefinition parentBuildingDefinition = componentBuildingDefinitionRegistry.getBuildingDefinition(componentModel.getParent().getIdentifier()).get();
     Map<String, WrapperElementType> wrapperIdentifierAndTypeMap = getWrapperIdentifierAndTypeMap(parentBuildingDefinition);
     WrapperElementType wrapperElementType = wrapperIdentifierAndTypeMap.get(componentModel.getIdentifier().getName());
-    if (wrapperElementType.equals(SINGLE)) {
+    if (wrapperElementType.equals(SINGLE))
+    {
       componentModel.setType(componentModel.getInnerComponents().get(0).getType());
       componentModel.setBeanDefinition(componentModel.getInnerComponents().get(0).getBeanDefinition());
       componentModel.setBeanReference(componentModel.getInnerComponents().get(0).getBeanReference());
-    } else {
-      throw new IllegalStateException(format("Element %s does not have a building definition and it should since it's of type %s",
-                                             componentModel.getIdentifier(), wrapperElementType));
-    }
-  }
-
-  public static void checkElementNameUnique(BeanDefinitionRegistry registry, Element element) {
-    if (null != element.getAttributeNode(NAME_ATTRIBUTE)) {
+    }
+    else
+    {
+      throw new IllegalStateException(format("Element %s does not have a building definition and it should since it's of type %s", componentModel.getIdentifier(), wrapperElementType));
+    }
+  }
+
+  public static void checkElementNameUnique(BeanDefinitionRegistry registry, Element element)
+  {
+    if (null != element.getAttributeNode(NAME_ATTRIBUTE))
+    {
       String name = element.getAttribute(NAME_ATTRIBUTE);
-      if (registry.containsBeanDefinition(name)) {
+      if (registry.containsBeanDefinition(name))
+      {
         throw new IllegalArgumentException("A component named " + name + " already exists.");
       }
     }
   }
 
-  private BeanDefinitionCreator buildComponentModelProcessorChainOfResponsability() {
-    ExceptionStrategyRefBeanDefinitionCreator exceptionStrategyRefBeanDefinitionCreator =
-        new ExceptionStrategyRefBeanDefinitionCreator();
+  private BeanDefinitionCreator buildComponentModelProcessorChainOfResponsability()
+  {
+    ExceptionStrategyRefBeanDefinitionCreator exceptionStrategyRefBeanDefinitionCreator = new ExceptionStrategyRefBeanDefinitionCreator();
     FilterReferenceBeanDefinitionCreator filterReferenceBeanDefinitionCreator = new FilterReferenceBeanDefinitionCreator();
     ReferenceBeanDefinitionCreator referenceBeanDefinitionCreator = new ReferenceBeanDefinitionCreator();
     SimpleTypeBeanDefinitionCreator simpleTypeBeanDefinitionCreator = new SimpleTypeBeanDefinitionCreator();
@@ -222,69 +236,72 @@
   }
 
   /**
-   * Used to collaborate with the bean definition parsers mechanism. If {@code #hasDefinition} returns false, then the old
-   * mechanism must be used.
+   * Used to collaborate with the bean definition parsers mechanism.
+   * If {@code #hasDefinition} returns false, then the old mechanism must be used.
    *
-   * @param componentIdentifier a {@code ComponentModel} identifier.
+   * @param componentIdentifier          a {@code ComponentModel} identifier.
    * @param parentComponentModelOptional the {@code ComponentModel} parent identifier.
-   * @return true if there's a {@code ComponentBuildingDefinition} for the specified configuration identifier, false if there's
-   *         not.
+   * @return true if there's a {@code ComponentBuildingDefinition} for the specified configuration identifier, false if there's not.
    */
-  public boolean hasDefinition(ComponentIdentifier componentIdentifier,
-                               Optional<ComponentIdentifier> parentComponentModelOptional) {
+  public boolean hasDefinition(ComponentIdentifier componentIdentifier, Optional<ComponentIdentifier> parentComponentModelOptional)
+  {
     return ignoredMuleCoreComponentIdentifiers.contains(componentIdentifier)
-        || customBuildersComponentIdentifiers.contains(componentIdentifier)
-        || componentBuildingDefinitionRegistry.getBuildingDefinition(componentIdentifier).isPresent()
-        || isWrapperComponent(componentIdentifier, parentComponentModelOptional);
-  }
-
-  // TODO MULE-9638 this code will be removed and a cache will be implemented
-  public boolean isWrapperComponent(ComponentIdentifier componentModel,
-                                    Optional<ComponentIdentifier> parentComponentModelOptional) {
-    if (!parentComponentModelOptional.isPresent()) {
+           || customBuildersComponentIdentifiers.contains(componentIdentifier)
+           || componentBuildingDefinitionRegistry.getBuildingDefinition(componentIdentifier).isPresent()
+           || isWrapperComponent(componentIdentifier, parentComponentModelOptional);
+  }
+
+  //TODO MULE-9638 this code will be removed and a cache will be implemented
+  public boolean isWrapperComponent(ComponentIdentifier componentModel, Optional<ComponentIdentifier> parentComponentModelOptional)
+  {
+    if (!parentComponentModelOptional.isPresent())
+    {
       return false;
     }
-    Optional<ComponentBuildingDefinition> buildingDefinitionOptional =
-        componentBuildingDefinitionRegistry.getBuildingDefinition(parentComponentModelOptional.get());
-    if (!buildingDefinitionOptional.isPresent()) {
+    Optional<ComponentBuildingDefinition> buildingDefinitionOptional = componentBuildingDefinitionRegistry.getBuildingDefinition(parentComponentModelOptional.get());
+    if (!buildingDefinitionOptional.isPresent())
+    {
       return false;
     }
-    final Map<String, WrapperElementType> wrapperIdentifierAndTypeMap =
-        getWrapperIdentifierAndTypeMap(buildingDefinitionOptional.get());
+    final Map<String, WrapperElementType> wrapperIdentifierAndTypeMap = getWrapperIdentifierAndTypeMap(buildingDefinitionOptional.get());
     return wrapperIdentifierAndTypeMap.containsKey(componentModel.getName());
   }
 
-  private Map<String, WrapperElementType> getWrapperIdentifierAndTypeMap(ComponentBuildingDefinition buildingDefinition) {
+  private Map<String, WrapperElementType> getWrapperIdentifierAndTypeMap(ComponentBuildingDefinition buildingDefinition)
+  {
     final Map<String, WrapperElementType> wrapperIdentifierAndTypeMap = new HashMap<>();
-    AbstractAttributeDefinitionVisitor wrapperIdentifiersCollector = new AbstractAttributeDefinitionVisitor() {
-
+    AbstractAttributeDefinitionVisitor wrapperIdentifiersCollector = new AbstractAttributeDefinitionVisitor()
+    {
       @Override
-      public void onComplexChildCollection(Class<?> type, Optional<String> wrapperIdentifierOptional) {
+      public void onComplexChildCollection(Class<?> type, Optional<String> wrapperIdentifierOptional)
+      {
         wrapperIdentifierOptional.ifPresent(wrapperIdentifier -> wrapperIdentifierAndTypeMap.put(wrapperIdentifier, COLLECTION));
       }
 
       @Override
-      public void onComplexChild(Class<?> type, Optional<String> wrapperIdentifierOptional, Optional<String> childIdentifier) {
+      public void onComplexChild(Class<?> type, Optional<String> wrapperIdentifierOptional, Optional<String> childIdentifier)
+      {
         wrapperIdentifierOptional.ifPresent(wrapperIdentifier -> wrapperIdentifierAndTypeMap.put(wrapperIdentifier, SINGLE));
       }
 
       @Override
-      public void onComplexChildMap(Class<?> keyType, Class<?> valueType, String wrapperIdentifier) {
+      public void onComplexChildMap(Class<?> keyType, Class<?> valueType, String wrapperIdentifier)
+      {
         wrapperIdentifierAndTypeMap.put(wrapperIdentifier, MAP);
       }
 
       @Override
-      public void onMultipleValues(KeyAttributeDefinitionPair[] definitions) {
-        for (KeyAttributeDefinitionPair attributeDefinition : definitions) {
+      public void onMultipleValues(KeyAttributeDefinitionPair[] definitions)
+      {
+        for (KeyAttributeDefinitionPair attributeDefinition : definitions)
+        {
           attributeDefinition.getAttributeDefinition().accept(this);
         }
       }
     };
 
-    Consumer<AttributeDefinition> collectWrappersConsumer =
-        attributeDefinition -> attributeDefinition.accept(wrapperIdentifiersCollector);
-    buildingDefinition.getSetterParameterDefinitions().stream()
-        .map(setterAttributeDefinition -> setterAttributeDefinition.getAttributeDefinition()).forEach(collectWrappersConsumer);
+    Consumer<AttributeDefinition> collectWrappersConsumer = attributeDefinition -> attributeDefinition.accept(wrapperIdentifiersCollector);
+    buildingDefinition.getSetterParameterDefinitions().stream().map(setterAttributeDefinition -> setterAttributeDefinition.getAttributeDefinition()).forEach(collectWrappersConsumer);
     buildingDefinition.getConstructorAttributeDefinition().stream().forEach(collectWrappersConsumer);
     return wrapperIdentifierAndTypeMap;
   }
