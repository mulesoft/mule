--- conflicted
+++ resolved
@@ -25,16 +25,16 @@
 import java.util.concurrent.atomic.AtomicReference;
 
 /**
- * Defines the mapping between a component configuration and how the object that represents that model in runtime is created.
+ * Defines the mapping between a component configuration and how the object that represents
+ * that model in runtime is created.
  *
  * @since 4.0
  */
-public class ComponentBuildingDefinition {
-
-  public static final String TYPE_CONVERTER_AND_UNKNOWN_TYPE_MESSAGE =
-      "Type converter cannot be used with a type definition from a configuration attribute.";
-  public static final String TYPE_CONVERTER_AND_NO_SIMPLE_TYPE_MESSAGE_TEMPLATE =
-      "Type converter can only be used with simple types. You can't use it with %s";
+public class ComponentBuildingDefinition
+{
+
+  public static final String TYPE_CONVERTER_AND_UNKNOWN_TYPE_MESSAGE = "Type converter cannot be used with a type definition from a configuration attribute.";
+  public static final String TYPE_CONVERTER_AND_NO_SIMPLE_TYPE_MESSAGE_TEMPLATE = "Type converter can only be used with simple types. You can't use it with %s";
   public static final String KEY_TYPE_CONVERTER_AND_NO_MAP_TYPE = "key type converter can only be used with objects of type Map";
 
   private TypeDefinition typeDefinition;
@@ -42,8 +42,7 @@
   private List<AttributeDefinition> constructorAttributeDefinition = new ArrayList<>();
   private List<SetterAttributeDefinition> setterParameterDefinitions = new ArrayList<>();
   private Set<String> ignoredConfigurationParameters = new HashSet<>();
-  // TODO MULE-9638 Use generics. Generics cannot be used right now because this method colides with the ones defined in
-  // FactoryBeans.
+  //TODO MULE-9638 Use generics. Generics cannot be used right now because this method colides with the ones defined in FactoryBeans.
   private Class<?> objectFactoryType;
   private boolean prototype;
   private boolean named = false;
@@ -51,84 +50,94 @@
   private Optional<TypeConverter> typeConverter = empty();
   private Optional<TypeConverter> keyTypeConverter = empty();
 
-  private ComponentBuildingDefinition() {}
+  private ComponentBuildingDefinition()
+  {
+  }
 
   /**
    * @return a definition for the object type that must be created for this component
    */
-  public TypeDefinition getTypeDefinition() {
+  public TypeDefinition getTypeDefinition()
+  {
     return typeDefinition;
   }
 
   /**
    * @return true if the building definition is an scope of message processors
    */
-  public boolean isScope() {
+  public boolean isScope()
+  {
     return scope;
   }
 
   /**
    * @return an ordered list of the constructor parameters that must be set to create the domain object
    */
-  public List<AttributeDefinition> getConstructorAttributeDefinition() {
+  public List<AttributeDefinition> getConstructorAttributeDefinition()
+  {
     return constructorAttributeDefinition;
   }
 
   /**
    * @return a list of the attributes and its definitions that may contain configuration for the domain object to be created.
    */
-  public List<SetterAttributeDefinition> getSetterParameterDefinitions() {
+  public List<SetterAttributeDefinition> getSetterParameterDefinitions()
+  {
     return setterParameterDefinitions;
   }
 
-  public Set<String> getIgnoredConfigurationParameters() {
+  public Set<String> getIgnoredConfigurationParameters()
+  {
     return copyOf(ignoredConfigurationParameters);
   }
 
   /**
-   * @return the factory for the domain object. For complex object creations it's possible to define an object builder that will
-   *         end up creating the domain object.
-   */
-  public Class<?> getObjectFactoryType() {
+   * @return the factory for the domain object. For complex object creations it's possible to define an object builder that will end up creating the domain object.
+   */
+  public Class<?> getObjectFactoryType()
+  {
     return objectFactoryType;
   }
 
   /**
    * @return if the object is a prototype or a singleton
    */
-  // TODO MULE-9681: remove for some other semantic. The API should not define something as "prototype" it should declare if it's
-  // a reusable component or an instance.
-  // Ideally this can be inferred by the language itself. e.g.: Global message processors are always reusable components and do
-  // not define entities by them self.
-  public boolean isPrototype() {
+  //TODO MULE-9681: remove for some other semantic. The API should not define something as "prototype" it should declare if it's a reusable component or an instance.
+  //Ideally this can be inferred by the language itself. e.g.: Global message processors are always reusable components and do not define entities by them self.
+  public boolean isPrototype()
+  {
     return prototype;
   }
 
   /**
    * @return the unique identifier for this component
    */
-  public ComponentIdentifier getComponentIdentifier() {
+  public ComponentIdentifier getComponentIdentifier()
+  {
     return componentIdentifier;
   }
 
   /**
    * @return a converter to be applied to the configuration value.
    */
-  public Optional<TypeConverter> getTypeConverter() {
+  public Optional<TypeConverter> getTypeConverter()
+  {
     return typeConverter;
   }
 
   /**
    * @return a converter to be applied to the configuration key when the element is a map entry.
    */
-  public Optional<TypeConverter> getKeyTypeConverter() {
+  public Optional<TypeConverter> getKeyTypeConverter()
+  {
     return keyTypeConverter;
   }
 
   /**
    * @return whether the defined component has a name attribute
    */
-  public boolean isNamed() {
+  public boolean isNamed()
+  {
     return named;
   }
 
@@ -137,7 +146,8 @@
    * <p/>
    * TODO MULE-9693 Improve builder so the copy is not required to reuse the namespace value.
    */
-  public static class Builder {
+  public static class Builder
+  {
 
     private String namespace;
     private String identifier;
@@ -149,7 +159,8 @@
      * @param attributeDefinition the constructor argument definition.
      * @return {@code this} builder
      */
-    public Builder withConstructorParameterDefinition(AttributeDefinition attributeDefinition) {
+    public Builder withConstructorParameterDefinition(AttributeDefinition attributeDefinition)
+    {
       definition.constructorAttributeDefinition.add(attributeDefinition);
       return this;
     }
@@ -157,48 +168,53 @@
     /**
      * Adds a new parameter to be added to the object by using a setter method.
      *
-     * @param fieldName the name of the field in which the value must be injected
+     * @param fieldName           the name of the field in which the value must be injected
      * @param attributeDefinition the setter parameter definition
      * @return {@code this} builder
      */
-    public Builder withSetterParameterDefinition(String fieldName, AttributeDefinition attributeDefinition) {
+    public Builder withSetterParameterDefinition(String fieldName, AttributeDefinition attributeDefinition)
+    {
       definition.setterParameterDefinitions.add(new SetterAttributeDefinition(fieldName, attributeDefinition));
       return this;
     }
 
     /**
-     * Sets the identifier of the configuration element that this building definition is for. For instance, a config element
-     * <http:listener> has as identifier listener
+     * Sets the identifier of the configuration element that this building definition is for.
+     * For instance, a config element <http:listener> has as identifier listener
      *
      * @param identifier configuration element identifier
      * @return {@code this} builder
      */
-    public Builder withIdentifier(String identifier) {
+    public Builder withIdentifier(String identifier)
+    {
       this.identifier = identifier;
       return this;
     }
 
     /**
-     * Sets the namespace of the configuration element that this building definition is for. For instance, a config element
-     * <http:listener> has as namespace http
+     * Sets the namespace of the configuration element that this building definition is for.
+     * For instance, a config element <http:listener> has as namespace http
      *
      * @param namespace configuration element namespace
      * @return {@code this} builder
      */
-    public Builder withNamespace(String namespace) {
+    public Builder withNamespace(String namespace)
+    {
       this.namespace = namespace;
       return this;
     }
 
     /**
-     * Sets the {@link TypeDefinition} to discover the object type. It may be created from {@link TypeDefinition#fromType(Class)}
-     * which means the type is predefined. Or it may be created from {@link TypeDefinition#fromConfigurationAttribute(String)}
+     * Sets the {@link TypeDefinition} to discover the object type.
+     * It may be created from {@link TypeDefinition#fromType(Class)} which
+     * means the type is predefined. Or it may be created from {@link TypeDefinition#fromConfigurationAttribute(String)}
      * which means that the object type is declared within the configuration using a config attribute.
      *
      * @param typeDefinition the type definition to discover the objecvt type
      * @return {@code this} builder
      */
-    public Builder withTypeDefinition(TypeDefinition typeDefinition) {
+    public Builder withTypeDefinition(TypeDefinition typeDefinition)
+    {
       definition.typeDefinition = typeDefinition;
       return this;
     }
@@ -206,14 +222,15 @@
     /**
      * This method allows to convert a simple type to another type using a converter.
      *
-     * {@code TypeConverter} are only allowed when the produce type by the component is any of java primitive types, its wrapper
-     * or string.
+     * {@code TypeConverter} are only allowed when the produce type by the component is
+     * any of java primitive types, its wrapper or string.
      *
      * @param typeConverter converter from the configuration value to a custom type.
      * @return {@code this} builder
      * @return
      */
-    public Builder withTypeConverter(TypeConverter typeConverter) {
+    public Builder withTypeConverter(TypeConverter typeConverter)
+    {
       definition.typeConverter = of(typeConverter);
       return this;
     }
@@ -221,14 +238,15 @@
     /**
      * This method allows to convert a map entry key to another type using a converter.
      *
-     * {@code TypeConverter} are only allowed when the produce type by the component is any of java primitive types, its wrapper
-     * or string.
+     * {@code TypeConverter} are only allowed when the produce type by the component is
+     * any of java primitive types, its wrapper or string.
      *
      * @param typeConverter converter from the configuration value to a custom type.
      * @return {@code this} builder
      * @return
      */
-    public Builder withKeyTypeConverter(TypeConverter typeConverter) {
+    public Builder withKeyTypeConverter(TypeConverter typeConverter)
+    {
       definition.keyTypeConverter = of(typeConverter);
       return this;
     }
@@ -238,42 +256,45 @@
      *
      * @return {@code this} builder
      */
-    public Builder asScope() {
+    public Builder asScope()
+    {
       definition.scope = true;
       return this;
     }
 
     /**
      * Used to declare that the object to be created has a name attribute
-     * 
-     * @return {@code this} builder
-     */
-    public Builder asNamed() {
+     * @return {@code this} builder
+     */
+    public Builder asNamed()
+    {
       definition.named = true;
       return this;
     }
 
     /**
-     * Defines a factory class to be used for creating the object. This method can be used when the object to be build required
-     * complex logic.
+     * Defines a factory class to be used for creating the object. This method can be used
+     * when the object to be build required complex logic.
      *
      * @param objectFactoryType {@code Class} for the factory to use to create the object
      * @return {@code this} builder
      */
-    public Builder withObjectFactoryType(Class<?> objectFactoryType) {
+    public Builder withObjectFactoryType(Class<?> objectFactoryType)
+    {
       definition.objectFactoryType = objectFactoryType;
       return this;
     }
 
     /**
-     * Mark configuration parameters to be ignored when building the component. This is mostly useful when
-     * {@link org.mule.runtime.config.spring.dsl.api.AttributeDefinition.Builder#fromUndefinedSimpleAttributes()} is used an there
-     * are certain configuration parameters that we don't want to included them.
+     * Mark configuration parameters to be ignored when building the component. This is mostly useful
+     * when {@link org.mule.runtime.config.spring.dsl.api.AttributeDefinition.Builder#fromUndefinedSimpleAttributes()} is used
+     * an there are certain configuration parameters that we don't want to included them.
      *
      * @param parameterName the configuration parameter name.
      * @return {@code this} builder.
      */
-    public Builder withIgnoredConfigurationParameter(String parameterName) {
+    public Builder withIgnoredConfigurationParameter(String parameterName)
+    {
       definition.ignoredConfigurationParameters.add(parameterName);
       return this;
     }
@@ -283,18 +304,21 @@
      *
      * @return a {@code Builder} copy.
      */
-    public Builder copy() {
+    public Builder copy()
+    {
       Builder builder = new Builder();
       builder.definition.typeDefinition = this.definition.typeDefinition;
       builder.definition.setterParameterDefinitions = new ArrayList<>(this.definition.setterParameterDefinitions);
       builder.definition.constructorAttributeDefinition = new ArrayList<>(this.definition.constructorAttributeDefinition);
       builder.identifier = this.identifier;
       builder.namespace = this.namespace;
+      builder.definition.prototype = this.definition.prototype;
       builder.definition.scope = this.definition.scope;
       builder.definition.typeDefinition = this.definition.typeDefinition;
       builder.definition.objectFactoryType = this.definition.objectFactoryType;
 
-      if (definition.isNamed()) {
+      if (definition.isNamed())
+      {
         builder.asNamed();
       }
 
@@ -308,78 +332,51 @@
      *
      * @return a fully configured {@link org.mule.runtime.config.spring.dsl.api.ComponentBuildingDefinition}
      */
-    public ComponentBuildingDefinition build() {
+    public ComponentBuildingDefinition build()
+    {
       checkState(definition.typeDefinition != null, "You must specify the type");
       checkState(identifier != null, "You must specify the identifier");
       checkState(namespace != null, "You must specify the namespace");
       Optional<Class> componentType = getType();
-      checkState(!definition.typeConverter.isPresent() || (definition.typeConverter.isPresent() && componentType.isPresent()),
-                 TYPE_CONVERTER_AND_UNKNOWN_TYPE_MESSAGE);
-      checkState(!definition.typeConverter.isPresent()
-          || (definition.typeConverter.isPresent() && (isSimpleType(componentType.get()) || isMapType(componentType.get()))),
-                 format(TYPE_CONVERTER_AND_NO_SIMPLE_TYPE_MESSAGE_TEMPLATE, componentType.orElse(Object.class).getName()));
-      checkState(!definition.keyTypeConverter.isPresent()
-          || (definition.keyTypeConverter.isPresent() && componentType.isPresent() && isMapType(componentType.get())),
-                 KEY_TYPE_CONVERTER_AND_NO_MAP_TYPE);
+      checkState(!definition.typeConverter.isPresent() || (definition.typeConverter.isPresent() && componentType.isPresent()), TYPE_CONVERTER_AND_UNKNOWN_TYPE_MESSAGE);
+      checkState(!definition.typeConverter.isPresent() || (definition.typeConverter.isPresent() && (isSimpleType(componentType.get()) || isMapType(componentType.get()))), format(TYPE_CONVERTER_AND_NO_SIMPLE_TYPE_MESSAGE_TEMPLATE, componentType.orElse(Object.class).getName()));
+      checkState(!definition.keyTypeConverter.isPresent() || (definition.keyTypeConverter.isPresent() && componentType.isPresent() && isMapType(componentType.get())), KEY_TYPE_CONVERTER_AND_NO_MAP_TYPE);
       definition.componentIdentifier = new ComponentIdentifier.Builder().withName(identifier).withNamespace(namespace).build();
       return definition;
     }
 
-    private boolean isMapType(Class componentType) {
+    private boolean isMapType(Class componentType)
+    {
       return Map.class.isAssignableFrom(componentType);
     }
 
-<<<<<<< HEAD
-    // TODO MULE-9681: remove for some other semantic. The API should not define something as "prototype" it should declare if
-    // it's a reusable component or an instance.
-    // Ideally this can be inferred by the language itself. e.g.: Global message processors are always reusable components and do
-    // not define entities by them self.
-    public Builder asPrototype() {
+    //TODO MULE-9681: remove for some other semantic. The API should not define something as "prototype" it should declare if it's a reusable component or an instance.
+    //Ideally this can be inferred by the language itself. e.g.: Global message processors are always reusable components and do not define entities by them self.
+    public Builder asPrototype()
+    {
       definition.prototype = true;
       return this;
     }
-=======
-        /**
-         * Makes a deep copy of the builder so it's current configuration can be reused.
-         *
-         * @return a {@code Builder} copy.
-         */
-        public Builder copy()
+
+    private Optional<Class> getType()
+    {
+      final AtomicReference<Class> typeReference = new AtomicReference<>();
+      definition.typeDefinition.visit(new TypeDefinitionVisitor()
+      {
+        @Override
+        public void onType(Class<?> type)
         {
-            Builder builder = new Builder();
-            builder.definition.typeDefinition = this.definition.typeDefinition;
-            builder.definition.setterParameterDefinitions = new ArrayList<>(this.definition.setterParameterDefinitions);
-            builder.definition.constructorAttributeDefinition = new ArrayList<>(this.definition.constructorAttributeDefinition);
-            builder.identifier = this.identifier;
-            builder.namespace = this.namespace;
-            builder.definition.prototype = this.definition.prototype;
-            builder.definition.scope = this.definition.scope;
-            builder.definition.typeDefinition = this.definition.typeDefinition;
-            builder.definition.objectFactoryType = this.definition.objectFactoryType;
-
-            if (definition.isNamed())
-            {
-                builder.asNamed();
-            }
-
-            return builder;
-        }
->>>>>>> d4165afe
-
-    private Optional<Class> getType() {
-      final AtomicReference<Class> typeReference = new AtomicReference<>();
-      definition.typeDefinition.visit(new TypeDefinitionVisitor() {
-
-        @Override
-        public void onType(Class<?> type) {
           typeReference.set(type);
         }
 
         @Override
-        public void onConfigurationAttribute(String attributeName) {}
+        public void onConfigurationAttribute(String attributeName)
+        {
+        }
 
         @Override
-        public void onMapType(TypeDefinition.MapEntryType mapEntryType) {
+        public void onMapType(TypeDefinition.MapEntryType mapEntryType)
+        {
           typeReference.set(Map.class);
         }
       });
