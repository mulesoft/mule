--- conflicted
+++ resolved
@@ -22,53 +22,26 @@
 import org.springframework.beans.factory.config.RuntimeBeanReference;
 
 /**
- * Bean definition creator for elements that are just containers for a reference to another bean definition. i.e.:
- * 
+ * Bean definition creator for elements that are just containers for a reference
+ * to another bean definition. i.e.:
  * <pre>
  *     <queue-profile>
  *         <queue-store ref="aQueueStore"/>
  *     </queue-profile>
  * </pre>
  * <p/>
- * This construct is deprecated and will only be used for backward compatibility. No new constructs in the language must use this
- * mechanism. The preferred mechanism is to use an attribute to define the reference or define the object inline as a child
- * element. i.e.:
- * 
+ * This construct is deprecated and will only be used for backward compatibility. No new
+ * constructs in the language must use this mechanism. The preferred mechanism is to
+ * use an attribute to define the reference or define the object inline as a child element. i.e.:
  * <pre>
  *     <http:request tlsContext="aTlsContext"/>
  * </pre>
  *
  * @since 4.0
  */
-public class ReferenceBeanDefinitionCreator extends BeanDefinitionCreator {
+public class ReferenceBeanDefinitionCreator extends BeanDefinitionCreator
+{
 
-<<<<<<< HEAD
-  private ImmutableMap<ComponentIdentifier, Consumer<ComponentModel>> referenceConsumers =
-      new ImmutableMap.Builder().put(QUEUE_STORE_IDENTIFIER, getQueueStoreConsumer())
-          .put(PROCESSOR_IDENTIFIER, getProcessorConsumer()).put(TRANSFORMER_IDENTIFIER, getProcessorConsumer()).build();
-
-  private Consumer<ComponentModel> getProcessorConsumer() {
-    return getConsumer(MessageProcessor.class);
-  }
-
-  private Consumer<ComponentModel> getQueueStoreConsumer() {
-    return getConsumer(QueueStore.class);
-  }
-
-  private Consumer<ComponentModel> getConsumer(Class<?> componentModelType) {
-    return (componentModel) -> {
-      componentModel.setBeanReference(new RuntimeBeanReference(componentModel.getParameters().get("ref")));
-      componentModel.setType(componentModelType);
-    };
-  }
-
-  @Override
-  boolean handleRequest(CreateBeanDefinitionRequest createBeanDefinitionRequest) {
-    ComponentModel componentModel = createBeanDefinitionRequest.getComponentModel();
-    if (referenceConsumers.containsKey(componentModel.getIdentifier())) {
-      referenceConsumers.get(componentModel.getIdentifier()).accept(componentModel);
-      return true;
-=======
     private static final String REF_ATTRIBUTE = "ref";
     private ImmutableMap<ComponentIdentifier, Consumer<CreateBeanDefinitionRequest>> referenceConsumers = new ImmutableMap.Builder()
             .put(QUEUE_STORE_IDENTIFIER, getQueueStoreConsumer())
@@ -116,8 +89,5 @@
             return true;
         }
         return false;
->>>>>>> d4165afe
     }
-    return false;
-  }
 }