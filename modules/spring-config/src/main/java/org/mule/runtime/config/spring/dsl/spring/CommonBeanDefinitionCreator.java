--- conflicted
+++ resolved
@@ -58,23 +58,16 @@
 import org.w3c.dom.Node;
 
 /**
- * Processor in the chain of responsibility that knows how to handle a generic {@code ComponentBuildingDefinition}.
+ * Processor in the chain of responsibility that knows how to handle a generic
+ * {@code ComponentBuildingDefinition}.
  *
  * @since 4.0
- *        <p/>
- *        TODO MULE-9638 set visibility to package
+ * <p/>
+ * TODO MULE-9638 set visibility to package
  */
-public class CommonBeanDefinitionCreator extends BeanDefinitionCreator {
-
-<<<<<<< HEAD
-  private static final String SPRING_PROTOTYPE_OBJECT = "prototype";
-  private static final String TRANSPORT_BEAN_DEFINITION_POST_PROCESSOR_CLASS =
-      "org.mule.compatibility.config.spring.parsers.specific.TransportElementBeanDefinitionPostProcessor";
-  private static final ImmutableSet<ComponentIdentifier> MESSAGE_FILTER_WRAPPERS = new ImmutableSet.Builder<ComponentIdentifier>()
-      .add(MESSAGE_FILTER_ELEMENT_IDENTIFIER).add(MULE_IDENTIFIER).add(DEFAULT_ES_ELEMENT_IDENTIFIER).build();
-
-  private BeanDefinitionPostProcessor beanDefinitionPostProcessor;
-=======
+public class CommonBeanDefinitionCreator extends BeanDefinitionCreator
+{
+
     private static final String TRANSPORT_BEAN_DEFINITION_POST_PROCESSOR_CLASS = "org.mule.compatibility.config.spring.parsers.specific.TransportElementBeanDefinitionPostProcessor";
     private static final ImmutableSet<ComponentIdentifier> MESSAGE_FILTER_WRAPPERS = new ImmutableSet.Builder<ComponentIdentifier>()
             .add(MESSAGE_FILTER_ELEMENT_IDENTIFIER)
@@ -84,60 +77,61 @@
 
     private final ObjectFactoryClassRepository objectFactoryClassRepository = new ObjectFactoryClassRepository();
     private BeanDefinitionPostProcessor beanDefinitionPostProcessor;
->>>>>>> d4165afe
-
-  public CommonBeanDefinitionCreator() {
-    try {
-      // TODO MULE-9728 - Provide a mechanism to hook per transport in the endpoint address parsing
-      this.beanDefinitionPostProcessor = (BeanDefinitionPostProcessor) ClassUtils
-          .getClass(Thread.currentThread().getContextClassLoader(), TRANSPORT_BEAN_DEFINITION_POST_PROCESSOR_CLASS).newInstance();
-    } catch (Exception e) {
-      this.beanDefinitionPostProcessor = (componentModel, beanDefinition) -> {
-      };
-    }
-  }
-
-  @Override
-  public boolean handleRequest(CreateBeanDefinitionRequest request) {
-    ComponentModel componentModel = request.getComponentModel();
-    ComponentBuildingDefinition buildingDefinition = request.getComponentBuildingDefinition();
-    componentModel.setType(retrieveComponentType(componentModel, buildingDefinition));
-    BeanDefinitionBuilder beanDefinitionBuilder = createBeanDefinitionBuilder(componentModel, buildingDefinition);
-    processAnnotations(componentModel, beanDefinitionBuilder);
-    processComponentDefinitionModel(request.getParentComponentModel(), componentModel, buildingDefinition, beanDefinitionBuilder);
-    return true;
-  }
-
-  private BeanDefinitionBuilder createBeanDefinitionBuilder(ComponentModel componentModel,
-                                                            ComponentBuildingDefinition buildingDefinition) {
-    BeanDefinitionBuilder beanDefinitionBuilder;
-    if (buildingDefinition.getObjectFactoryType() != null) {
-      beanDefinitionBuilder = createBeanDefinitionBuilderFromObjectFactory(componentModel, buildingDefinition);
-    } else {
-      beanDefinitionBuilder = genericBeanDefinition(componentModel.getType());
-    }
-    return beanDefinitionBuilder;
-  }
-
-  private void processAnnotationParameters(ComponentModel componentModel, Map<QName, Object> annotations) {
-    componentModel.getParameters().entrySet().stream().filter(entry -> entry.getKey().contains(":")).forEach(annotationKey -> {
-      Node attribute = from(componentModel).getNode().getAttributes().getNamedItem(annotationKey.getKey());
-      if (attribute != null) {
-        annotations.put(new QName(attribute.getNamespaceURI(), attribute.getLocalName()), annotationKey.getValue());
-      }
-    });
-  }
-
-<<<<<<< HEAD
-  private void processNestedAnnotations(ComponentModel componentModel, Map<QName, Object> previousAnnotations) {
-    componentModel.getInnerComponents().stream().filter(cdm -> cdm.getIdentifier().equals(ANNOTATIONS_ELEMENT_IDENTIFIER))
-        .findFirst()
-        .ifPresent(annotationsCdm -> annotationsCdm.getInnerComponents()
-            .forEach(annotationCdm -> previousAnnotations
-                .put(new QName(from(annotationCdm).getNamespaceUri(), annotationCdm.getIdentifier().getName()),
-                     annotationCdm.getTextContent())));
-  }
-=======
+
+    public CommonBeanDefinitionCreator()
+    {
+        try
+        {
+            //TODO MULE-9728 - Provide a mechanism to hook per transport in the endpoint address parsing
+            this.beanDefinitionPostProcessor = (BeanDefinitionPostProcessor) ClassUtils.getClass(Thread.currentThread().getContextClassLoader(), TRANSPORT_BEAN_DEFINITION_POST_PROCESSOR_CLASS).newInstance();
+        }
+        catch (Exception e)
+        {
+            this.beanDefinitionPostProcessor = (componentModel, beanDefinition) -> {
+            };
+        }
+    }
+
+    @Override
+    public boolean handleRequest(CreateBeanDefinitionRequest request)
+    {
+        ComponentModel componentModel = request.getComponentModel();
+        ComponentBuildingDefinition buildingDefinition = request.getComponentBuildingDefinition();
+        componentModel.setType(retrieveComponentType(componentModel, buildingDefinition));
+        BeanDefinitionBuilder beanDefinitionBuilder = createBeanDefinitionBuilder(componentModel, buildingDefinition);
+        processAnnotations(componentModel, beanDefinitionBuilder);
+        processComponentDefinitionModel(request.getParentComponentModel(), componentModel, buildingDefinition, beanDefinitionBuilder);
+        return true;
+    }
+
+    private BeanDefinitionBuilder createBeanDefinitionBuilder(ComponentModel componentModel, ComponentBuildingDefinition buildingDefinition)
+    {
+        BeanDefinitionBuilder beanDefinitionBuilder;
+        if (buildingDefinition.getObjectFactoryType() != null)
+        {
+            beanDefinitionBuilder = createBeanDefinitionBuilderFromObjectFactory(componentModel, buildingDefinition);
+        }
+        else
+        {
+            beanDefinitionBuilder = genericBeanDefinition(componentModel.getType());
+        }
+        return beanDefinitionBuilder;
+    }
+
+    private void processAnnotationParameters(ComponentModel componentModel, Map<QName, Object> annotations)
+    {
+        componentModel.getParameters().entrySet().stream()
+                .filter(entry -> entry.getKey().contains(":"))
+                .forEach(annotationKey ->
+                         {
+                             Node attribute = from(componentModel).getNode().getAttributes().getNamedItem(annotationKey.getKey());
+                             if (attribute != null)
+                             {
+                                 annotations.put(new QName(attribute.getNamespaceURI(), attribute.getLocalName()), annotationKey.getValue());
+                             }
+                         });
+    }
+
     private void processNestedAnnotations(ComponentModel componentModel, Map<QName, Object> previousAnnotations)
     {
         componentModel.getInnerComponents().stream()
@@ -149,54 +143,30 @@
                                    )
                 );
     }
->>>>>>> d4165afe
-
-  private void processAnnotations(ComponentModel componentModel, BeanDefinitionBuilder beanDefinitionBuilder) {
-    if (AnnotatedObject.class.isAssignableFrom(componentModel.getType())) {
-      XmlCustomAttributeHandler.ComponentCustomAttributeRetrieve customAttributeRetrieve = from(componentModel);
-      Map<QName, Object> annotations =
-          processMetadataAnnotationsHelper((Element) customAttributeRetrieve.getNode(),
-                                           customAttributeRetrieve.getConfigFileName(), beanDefinitionBuilder);
-      processAnnotationParameters(componentModel, annotations);
-      processNestedAnnotations(componentModel, annotations);
-      if (!annotations.isEmpty()) {
-        beanDefinitionBuilder.addPropertyValue(PROPERTY_NAME, annotations);
-      }
-    }
-  }
-
-
-  private Class<?> retrieveComponentType(final ComponentModel componentModel,
-                                         ComponentBuildingDefinition componentBuildingDefinition) {
-    ObjectTypeVisitor objectTypeVisitor = new ObjectTypeVisitor(componentModel);
-    componentBuildingDefinition.getTypeDefinition().visit(objectTypeVisitor);
-    return objectTypeVisitor.getType();
-  }
-
-<<<<<<< HEAD
-  private BeanDefinitionBuilder createBeanDefinitionBuilderFromObjectFactory(final ComponentModel componentModel,
-                                                                             final ComponentBuildingDefinition componentBuildingDefinition) {
-    /*
-     * We need this to allow spring create the object using a FactoryBean but using the object factory setters and getters so we
-     * create as FactoryBean a dynamic class that will have the same attributes and methods as the ObjectFactory that the user
-     * defined. This way our API does not expose spring specific classes.
-     */
-    ObjectTypeVisitor objectTypeVisitor = new ObjectTypeVisitor(componentModel);
-    componentBuildingDefinition.getTypeDefinition().visit(objectTypeVisitor);
-    BeanDefinitionBuilder beanDefinitionBuilder;
-    Class<?> objectFactoryType = componentBuildingDefinition.getObjectFactoryType();
-    Enhancer enhancer = new Enhancer();
-    enhancer.setInterfaces(new Class[] {FactoryBean.class});
-    enhancer.setSuperclass(objectFactoryType);
-    enhancer.setCallbackType(MethodInterceptor.class);
-    Class factoryBeanClass = enhancer.createClass();
-    Enhancer.registerStaticCallbacks(factoryBeanClass, new Callback[] {new MethodInterceptor() {
-
-      @Override
-      public Object intercept(Object obj, Method method, Object[] args, MethodProxy proxy) throws Throwable {
-        if (method.getName().equals("isSingleton")) {
-          return !componentBuildingDefinition.isPrototype();
-=======
+
+    private void processAnnotations(ComponentModel componentModel, BeanDefinitionBuilder beanDefinitionBuilder)
+    {
+        if (AnnotatedObject.class.isAssignableFrom(componentModel.getType()))
+        {
+            XmlCustomAttributeHandler.ComponentCustomAttributeRetrieve customAttributeRetrieve = from(componentModel);
+            Map<QName, Object> annotations = processMetadataAnnotationsHelper((Element) customAttributeRetrieve.getNode(), customAttributeRetrieve.getConfigFileName(), beanDefinitionBuilder);
+            processAnnotationParameters(componentModel, annotations);
+            processNestedAnnotations(componentModel, annotations);
+            if (!annotations.isEmpty())
+            {
+                beanDefinitionBuilder.addPropertyValue(PROPERTY_NAME, annotations);
+            }
+        }
+    }
+
+
+    private Class<?> retrieveComponentType(final ComponentModel componentModel, ComponentBuildingDefinition componentBuildingDefinition)
+    {
+        ObjectTypeVisitor objectTypeVisitor = new ObjectTypeVisitor(componentModel);
+        componentBuildingDefinition.getTypeDefinition().visit(objectTypeVisitor);
+        return objectTypeVisitor.getType();
+    }
+
     private BeanDefinitionBuilder createBeanDefinitionBuilderFromObjectFactory(final ComponentModel componentModel, final ComponentBuildingDefinition componentBuildingDefinition)
     {
         ObjectTypeVisitor objectTypeVisitor = new ObjectTypeVisitor(componentModel);
@@ -259,33 +229,17 @@
         if (componentBuildingDefinition.isPrototype())
         {
             beanDefinitionBuilder.setScope(SPRING_PROTOTYPE_OBJECT);
->>>>>>> d4165afe
-        }
-        if (method.getName().equals("getObjectType")) {
-          return objectTypeVisitor.getType();
-        }
-        return proxy.invokeSuper(obj, args);
-      }
-    }});
-    beanDefinitionBuilder = BeanDefinitionBuilder.rootBeanDefinition(factoryBeanClass);
-    return beanDefinitionBuilder;
-  }
-
-<<<<<<< HEAD
-  private void processComponentDefinitionModel(final ComponentModel parentComponentModel, final ComponentModel componentModel,
-                                               ComponentBuildingDefinition componentBuildingDefinition,
-                                               final BeanDefinitionBuilder beanDefinitionBuilder) {
-    processObjectConstructionParameters(componentModel, componentBuildingDefinition,
-                                        new BeanDefinitionBuilderHelper(beanDefinitionBuilder));
-    processSpringOrMuleProperties(componentModel, beanDefinitionBuilder);
-    if (componentBuildingDefinition.isPrototype()) {
-      beanDefinitionBuilder.setScope(SPRING_PROTOTYPE_OBJECT);
-    }
-    AbstractBeanDefinition originalBeanDefinition = beanDefinitionBuilder.getBeanDefinition();
-    AbstractBeanDefinition wrappedBeanDefinition = adaptFilterBeanDefinitions(parentComponentModel, originalBeanDefinition);
-    if (originalBeanDefinition != wrappedBeanDefinition) {
-      componentModel.setType(wrappedBeanDefinition.getBeanClass());
-=======
+        }
+        AbstractBeanDefinition originalBeanDefinition = beanDefinitionBuilder.getBeanDefinition();
+        AbstractBeanDefinition wrappedBeanDefinition = adaptFilterBeanDefinitions(parentComponentModel, originalBeanDefinition);
+        if (originalBeanDefinition != wrappedBeanDefinition)
+        {
+            componentModel.setType(wrappedBeanDefinition.getBeanClass());
+        }
+        beanDefinitionPostProcessor.postProcess(componentModel, wrappedBeanDefinition);
+        componentModel.setBeanDefinition(wrappedBeanDefinition);
+    }
+
     //TODO MULE-9638 Remove once we don't mix spring beans with mule beans.
     private void processSpringOrMuleProperties(ComponentModel componentModel, BeanDefinitionBuilder beanDefinitionBuilder)
     {
@@ -313,57 +267,17 @@
             propertyValues.add(new PropertyValue(entryComponentModel.getParameters().get("key"), entryComponentModel.getParameters().get("value")));
         });
         return propertyValues;
->>>>>>> d4165afe
-    }
-    beanDefinitionPostProcessor.postProcess(componentModel, wrappedBeanDefinition);
-    componentModel.setBeanDefinition(wrappedBeanDefinition);
-  }
-
-  // TODO MULE-9638 Remove once we don't mix spring beans with mule beans.
-  private void processSpringOrMuleProperties(ComponentModel componentModel, BeanDefinitionBuilder beanDefinitionBuilder) {
-    componentModel.getInnerComponents().stream().filter(innerComponent -> {
-      ComponentIdentifier identifier = innerComponent.getIdentifier();
-      return identifier.equals(SPRING_PROPERTY_IDENTIFIER) || identifier.equals(MULE_PROPERTY_IDENTIFIER);
-    }).forEach(propertyComponentModel -> {
-      PropertyValue propertyValue = getPropertyValueFromPropertyComponent(propertyComponentModel);
-      beanDefinitionBuilder.addPropertyValue(propertyValue.getName(), propertyValue.getValue());
-    });
-  }
-
-  public static List<PropertyValue> getPropertyValueFromPropertiesComponent(ComponentModel propertyComponentModel) {
-    List<PropertyValue> propertyValues = new ArrayList<>();
-    propertyComponentModel.getInnerComponents().stream().forEach(entryComponentModel -> {
-      propertyValues.add(new PropertyValue(entryComponentModel.getParameters().get("key"),
-                                           entryComponentModel.getParameters().get("value")));
-    });
-    return propertyValues;
-  }
-
-<<<<<<< HEAD
-  private void processObjectConstructionParameters(final ComponentModel componentModel,
-                                                   final ComponentBuildingDefinition componentBuildingDefinition,
-                                                   final BeanDefinitionBuilderHelper beanDefinitionBuilderHelper) {
-    new ComponentConfigurationBuilder(componentModel, componentBuildingDefinition, beanDefinitionBuilderHelper)
-        .processConfiguration();
-
-  }
-
-  public static AbstractBeanDefinition adaptFilterBeanDefinitions(ComponentModel parentComponentModel,
-                                                                  AbstractBeanDefinition originalBeanDefinition) {
-    // TODO this condition may be removed
-    if (originalBeanDefinition == null) {
-      return null;
-    }
-    if (!filterWrapperRequired(parentComponentModel)) {
-      return originalBeanDefinition;
-    }
-    Class beanClass;
-    if (originalBeanDefinition instanceof RootBeanDefinition) {
-      beanClass = ((RootBeanDefinition) originalBeanDefinition).getBeanClass();
-    } else {
-      // TODO see if this condition can be removed.
-      if (originalBeanDefinition.getBeanClassName() == null) {
-=======
+    }
+
+    private void processObjectConstructionParameters(final ComponentModel componentModel,
+                                                     final ComponentBuildingDefinition componentBuildingDefinition,
+                                                     final BeanDefinitionBuilderHelper beanDefinitionBuilderHelper)
+    {
+        new ComponentConfigurationBuilder(componentModel, componentBuildingDefinition, beanDefinitionBuilderHelper)
+                .processConfiguration();
+
+    }
+
     public static AbstractBeanDefinition adaptFilterBeanDefinitions(ComponentModel parentComponentModel, AbstractBeanDefinition originalBeanDefinition)
     {
         //TODO this condition may be removed
@@ -415,51 +329,23 @@
                     .getBeanDefinition();
             return (AbstractBeanDefinition) newBeanDefinition;
         }
->>>>>>> d4165afe
         return originalBeanDefinition;
-      }
-      try {
-        beanClass = ClassUtils.getClass(originalBeanDefinition.getBeanClassName());
-      } catch (ClassNotFoundException e) {
-        throw new RuntimeException(e);
-      }
-    }
-    BeanDefinition newBeanDefinition;
-    if (areMatchingTypes(Filter.class, beanClass)) {
-      boolean failOnUnaccepted = false;
-      Object processorWhenUnaccepted = null;
-      newBeanDefinition =
-          BeanDefinitionBuilder.rootBeanDefinition(MessageFilter.class).addConstructorArgValue(originalBeanDefinition)
-              .addConstructorArgValue(failOnUnaccepted).addConstructorArgValue(processorWhenUnaccepted).getBeanDefinition();
-      return (AbstractBeanDefinition) newBeanDefinition;
-    } else if (areMatchingTypes(SecurityFilter.class, beanClass)) {
-      newBeanDefinition = BeanDefinitionBuilder.rootBeanDefinition(SecurityFilterMessageProcessor.class)
-          .addPropertyValue("filter", originalBeanDefinition).getBeanDefinition();
-      return (AbstractBeanDefinition) newBeanDefinition;
-    }
-    return originalBeanDefinition;
-  }
-
-  private static boolean filterWrapperRequired(ComponentModel parentComponentModel) {
-    return !MESSAGE_FILTER_WRAPPERS.contains(parentComponentModel.getIdentifier())
-        && !parentComponentModel.getIdentifier().getName().endsWith(FILTER_ELEMENT_SUFFIX);
-  }
-
-<<<<<<< HEAD
-  public static boolean areMatchingTypes(Class<?> superType, Class<?> childType) {
-    return superType.isAssignableFrom(childType);
-  }
-
-  public interface BeanDefinitionPostProcessor {
-
-    void postProcess(ComponentModel componentModel, AbstractBeanDefinition beanDefinition);
-  }
-=======
+    }
+
+    private static boolean filterWrapperRequired(ComponentModel parentComponentModel)
+    {
+        return !MESSAGE_FILTER_WRAPPERS.contains(parentComponentModel.getIdentifier()) && !parentComponentModel.getIdentifier().getName().endsWith(FILTER_ELEMENT_SUFFIX);
+    }
+
+    public static boolean areMatchingTypes(Class<?> superType, Class<?> childType)
+    {
+        return superType.isAssignableFrom(childType);
+    }
+
     public interface BeanDefinitionPostProcessor
     {
 
         void postProcess(ComponentModel componentModel, AbstractBeanDefinition beanDefinition);
     }
->>>>>>> d4165afe
 
 }