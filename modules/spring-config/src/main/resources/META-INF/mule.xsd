--- conflicted
+++ resolved
@@ -3482,13 +3482,12 @@
         <xsd:complexContent>
             <xsd:extension base="abstractMessageSourceType">
                 <xsd:sequence>
-<<<<<<< HEAD
+                    <xsd:element ref="abstract-poll-override" minOccurs="0" maxOccurs="1"/>
+                    <xsd:group ref="messageProcessorOrOutboundEndpoint"/>
+                </xsd:sequence>
+                <xsd:sequence>
                 <xsd:element ref="abstract-scheduler" minOccurs="0" maxOccurs="1"/>
                 <xsd:group ref="messageProcessorOrOutboundEndpoint"/>
-=======
-                    <xsd:element ref="abstract-poll-override" minOccurs="0" maxOccurs="1"/>
-                    <xsd:group ref="messageProcessorOrOutboundEndpoint"/>
->>>>>>> cd32f8e5
                 </xsd:sequence>
                 <xsd:attribute name="frequency"  type="substitutableLong" default="1000">
                     <xsd:annotation>
@@ -6406,19 +6405,6 @@
                     <xsd:attributeGroup ref="expressionAttributes"/>
                     <!--  See MULE-5069 <xsd:attributeGroup ref="allExchangePatterns" />-->
                 </xsd:extension>
-            </xsd:complexContent>
-        </xsd:complexType>
-    </xsd:element>
-
-    <xsd:element name="dynamic-round-robin" substitutionGroup="abstract-routing-message-processor">
-        <xsd:annotation>
-            <xsd:documentation>
-                Sends each message received to the next message processor in the circular list of targets. The list of message processors is obtained dynamically using the configured route resolver
-            </xsd:documentation>
-        </xsd:annotation>
-        <xsd:complexType>
-            <xsd:complexContent>
-                <xsd:extension base="abstractDynamicRoutingMessageProcessor"/>
             </xsd:complexContent>
         </xsd:complexType>
     </xsd:element>
