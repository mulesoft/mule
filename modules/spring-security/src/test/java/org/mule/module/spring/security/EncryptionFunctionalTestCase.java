/*
 * Copyright (c) MuleSoft, Inc.  All rights reserved.  http://www.mulesoft.com
 * The software in this package is published under the terms of the CPAL v1.0
 * license, a copy of which has been included with this distribution in the
 * LICENSE.txt file.
 */
package org.mule.module.spring.security;

import static org.junit.Assert.assertEquals;
import static org.junit.Assert.assertNotNull;
import static org.junit.Assert.assertNull;
import org.mule.api.EncryptionStrategy;
import org.mule.api.MuleMessage;
import org.mule.api.config.MuleProperties;
import org.mule.api.security.CredentialsNotSetException;
import org.mule.api.security.CryptoFailureException;
import org.mule.security.MuleCredentials;
<<<<<<< HEAD
import org.mule.tck.junit4.FunctionalTestCase;
=======
import org.mule.tck.AbstractServiceAndFlowTestCase;
import org.mule.tck.junit4.rule.DynamicPort;
>>>>>>> aa174fec
import org.mule.transport.http.HttpConnector;
import org.mule.transport.http.HttpConstants;

import java.util.HashMap;
import java.util.Map;

import org.junit.Rule;
import org.junit.Test;

<<<<<<< HEAD
public class EncryptionFunctionalTestCase extends FunctionalTestCase
{      
=======
public class EncryptionFunctionalTestCase extends AbstractServiceAndFlowTestCase
{
    @Rule
    public DynamicPort port1 = new DynamicPort("port1");

    public EncryptionFunctionalTestCase(ConfigVariant variant, String configResources)
    {
        super(variant, configResources);
    }
>>>>>>> aa174fec

    @Override
    protected String getConfigFile()
    {
        return "encryption-test-flow.xml";
    }

    @Test
    public void testAuthenticationFailureNoContext() throws Exception
    {
        MuleMessage result = muleContext.getClient().send("vm://my.queue", "foo", null);
        assertNotNull(result);
        assertNotNull(result.getExceptionPayload());
        assertEquals(CredentialsNotSetException.class, result.getExceptionPayload().getException().getClass());
    }

    @Test
    public void testAuthenticationFailureBadCredentials() throws Exception
    {
        Map<String, Object> props = createMessagePropertiesWithCredentials("anonX", "anonX");

        MuleMessage result = muleContext.getClient().send("vm://my.queue", "foo", null);
        assertNotNull(result);
        assertNotNull(result.getExceptionPayload());
        assertEquals(CredentialsNotSetException.class, result.getExceptionPayload().getException().getClass());
    }

    @Test
    public void testAuthenticationAuthorised() throws Exception
    {
        Map<String, Object> props = createMessagePropertiesWithCredentials("anon", "anon");
        MuleMessage m = muleContext.getClient().send("vm://my.queue", "foo", props);
        assertNotNull(m);
        assertNull(m.getExceptionPayload());
    }

    @Test
    public void testAuthenticationFailureBadCredentialsHttp() throws Exception
    {
        Map<String, Object> props = createMessagePropertiesWithCredentials("anonX", "anonX");
        MuleMessage m = muleContext.getClient().send(getUrl(), "", props);
        assertNotNull(m);

        int status = m.getInboundProperty(HttpConnector.HTTP_STATUS_PROPERTY, -1);
        assertEquals(HttpConstants.SC_UNAUTHORIZED, status);
    }

    @Test
    public void testAuthenticationAuthorisedHttp() throws Exception
    {
        Map<String, Object> props = createMessagePropertiesWithCredentials("anon", "anon");
        MuleMessage m = muleContext.getClient().send(getUrl(), "", props);
        assertNotNull(m);
        int status = m.getInboundProperty(HttpConnector.HTTP_STATUS_PROPERTY, -1);
        assertEquals(HttpConstants.SC_OK, status);
    }

    private Map<String, Object> createMessagePropertiesWithCredentials(String username, String password) throws CryptoFailureException
    {
        Map<String, Object> props = new HashMap<String, Object>();
        EncryptionStrategy strategy = muleContext.getSecurityManager().getEncryptionStrategy("PBE");
        String header = MuleCredentials.createHeader(username, password, "PBE", strategy);
        props.put(MuleProperties.MULE_USER_PROPERTY, header);
        return props;
    }

    private String getUrl()
    {
        return String.format("http://localhost:%s/index.html", port1.getNumber());
    }
}<|MERGE_RESOLUTION|>--- conflicted
+++ resolved
@@ -15,12 +15,8 @@
 import org.mule.api.security.CredentialsNotSetException;
 import org.mule.api.security.CryptoFailureException;
 import org.mule.security.MuleCredentials;
-<<<<<<< HEAD
 import org.mule.tck.junit4.FunctionalTestCase;
-=======
-import org.mule.tck.AbstractServiceAndFlowTestCase;
 import org.mule.tck.junit4.rule.DynamicPort;
->>>>>>> aa174fec
 import org.mule.transport.http.HttpConnector;
 import org.mule.transport.http.HttpConstants;
 
@@ -30,21 +26,11 @@
 import org.junit.Rule;
 import org.junit.Test;
 
-<<<<<<< HEAD
 public class EncryptionFunctionalTestCase extends FunctionalTestCase
-{      
-=======
-public class EncryptionFunctionalTestCase extends AbstractServiceAndFlowTestCase
 {
     @Rule
     public DynamicPort port1 = new DynamicPort("port1");
-
-    public EncryptionFunctionalTestCase(ConfigVariant variant, String configResources)
-    {
-        super(variant, configResources);
-    }
->>>>>>> aa174fec
-
+    
     @Override
     protected String getConfigFile()
     {
