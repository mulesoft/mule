/*
 * Copyright (c) MuleSoft, Inc.  All rights reserved.  http://www.mulesoft.com
 * The software in this package is published under the terms of the CPAL v1.0
 * license, a copy of which has been included with this distribution in the
 * LICENSE.txt file.
 */
package org.mule.runtime.module.extension.internal.runtime.source;

import static com.google.common.collect.ImmutableMap.copyOf;
import static java.lang.String.format;
import static java.util.Optional.empty;
import static java.util.Optional.of;
import static org.mule.runtime.api.i18n.I18nMessageFactory.createStaticMessage;
import static org.mule.runtime.core.api.lifecycle.LifecycleUtils.disposeIfNeeded;
import static org.mule.runtime.core.api.lifecycle.LifecycleUtils.initialiseIfNeeded;
import static org.mule.runtime.core.api.lifecycle.LifecycleUtils.startIfNeeded;
import static org.mule.runtime.core.api.lifecycle.LifecycleUtils.stopIfNeeded;
import static org.mule.runtime.core.api.rx.Exceptions.unwrap;
import static org.mule.runtime.core.api.util.ExceptionUtils.extractConnectionException;
import static org.mule.runtime.core.internal.util.rx.ImmediateScheduler.IMMEDIATE_SCHEDULER;
import static org.mule.runtime.module.extension.api.util.MuleExtensionUtils.getInitialiserEvent;
import static org.mule.runtime.module.extension.internal.runtime.connectivity.oauth.ExtensionsOAuthUtils.refreshTokenIfNecessary;
import static org.mule.runtime.module.extension.internal.util.MuleExtensionUtils.toActionCode;
import static org.mule.runtime.module.extension.internal.util.MuleExtensionUtils.toMap;
import static org.slf4j.LoggerFactory.getLogger;
import static reactor.core.publisher.Mono.from;

import org.mule.runtime.api.cluster.ClusterService;
import org.mule.runtime.api.connection.ConnectionException;
import org.mule.runtime.api.exception.DefaultMuleException;
import org.mule.runtime.api.exception.MuleException;
import org.mule.runtime.api.exception.MuleRuntimeException;
import org.mule.runtime.api.lifecycle.InitialisationException;
import org.mule.runtime.api.lifecycle.LifecycleException;
import org.mule.runtime.api.meta.model.ExtensionModel;
import org.mule.runtime.api.meta.model.config.ConfigurationModel;
import org.mule.runtime.api.meta.model.source.SourceModel;
import org.mule.runtime.api.notification.NotificationDispatcher;
import org.mule.runtime.api.notification.NotificationListenerRegistry;
import org.mule.runtime.api.scheduler.Scheduler;
import org.mule.runtime.api.scheduler.SchedulerService;
import org.mule.runtime.api.tx.TransactionType;
import org.mule.runtime.api.util.LazyValue;
import org.mule.runtime.core.api.SingleResourceTransactionFactoryManager;
import org.mule.runtime.core.api.construct.FlowConstruct;
import org.mule.runtime.core.api.el.ExpressionManager;
import org.mule.runtime.core.api.event.CoreEvent;
import org.mule.runtime.core.api.extension.ExtensionManager;
import org.mule.runtime.core.api.lifecycle.LifecycleState;
import org.mule.runtime.core.api.lifecycle.LifecycleStateEnabled;
import org.mule.runtime.core.api.lifecycle.PrimaryNodeLifecycleNotificationListener;
import org.mule.runtime.core.api.management.stats.CursorComponentDecoratorFactory;
import org.mule.runtime.core.api.processor.Processor;
import org.mule.runtime.core.api.retry.RetryCallback;
import org.mule.runtime.core.api.retry.RetryContext;
import org.mule.runtime.core.api.retry.policy.RetryPolicyTemplate;
import org.mule.runtime.core.api.source.MessageSource;
import org.mule.runtime.core.api.streaming.CursorProviderFactory;
import org.mule.runtime.core.api.transaction.MuleTransactionConfig;
import org.mule.runtime.core.api.transaction.TransactionConfig;
import org.mule.runtime.core.api.util.func.CheckedRunnable;
import org.mule.runtime.core.internal.execution.ExceptionCallback;
import org.mule.runtime.core.internal.execution.MessageProcessContext;
import org.mule.runtime.core.internal.execution.MessageProcessingManager;
import org.mule.runtime.core.internal.lifecycle.DefaultLifecycleManager;
import org.mule.runtime.core.internal.management.stats.CursorDecoratorFactory;
import org.mule.runtime.core.internal.retry.ReconnectionConfig;
import org.mule.runtime.core.internal.util.MessagingExceptionResolver;
import org.mule.runtime.core.privileged.PrivilegedMuleContext;
import org.mule.runtime.core.privileged.event.BaseEventContext;
import org.mule.runtime.core.privileged.exception.ErrorTypeLocator;
import org.mule.runtime.extension.api.runtime.config.ConfigurationInstance;
import org.mule.runtime.extension.api.runtime.config.ConfigurationProvider;
import org.mule.runtime.extension.api.runtime.config.ConfigurationStats;
import org.mule.runtime.extension.api.runtime.config.ConfiguredComponent;
import org.mule.runtime.extension.api.runtime.source.ParameterizedSource;
import org.mule.runtime.extension.api.runtime.source.Source;
import org.mule.runtime.module.extension.internal.runtime.ExtensionComponent;
import org.mule.runtime.module.extension.internal.runtime.config.MutableConfigurationStats;
import org.mule.runtime.module.extension.internal.runtime.exception.ExceptionHandlerManager;
import org.mule.runtime.module.extension.internal.runtime.operation.IllegalSourceException;
import org.mule.runtime.module.extension.internal.runtime.resolver.ObjectBasedParameterValueResolver;
import org.mule.runtime.module.extension.internal.runtime.resolver.ParameterValueResolver;
import org.mule.runtime.module.extension.internal.runtime.resolver.ResolverSet;
import org.mule.runtime.module.extension.internal.runtime.resolver.ValueResolvingContext;
import org.mule.runtime.module.extension.internal.runtime.source.poll.RestartContext;
import org.mule.runtime.module.extension.internal.util.ReflectionCache;

import java.util.Map;
import java.util.Objects;
import java.util.Optional;
import java.util.concurrent.atomic.AtomicBoolean;
import java.util.function.Consumer;

import javax.inject.Inject;

import org.reactivestreams.Publisher;
import org.slf4j.Logger;
import org.reactivestreams.Publisher;
import java.sql.Timestamp;

import reactor.core.publisher.Mono;

/**
 * A {@link MessageSource} which connects the Extensions API with the Mule runtime by connecting a {@link Source} with a flow
 * represented by a {@link #messageProcessor}
 *
 * @since 4.0
 */
public class ExtensionMessageSource extends ExtensionComponent<SourceModel> implements MessageSource,
    ExceptionCallback<ConnectionException>, ParameterizedSource, ConfiguredComponent, LifecycleStateEnabled {

  private static final Logger LOGGER = getLogger(ExtensionMessageSource.class);

  @Inject
  private MessageProcessingManager messageProcessingManager;

  @Inject
  private SchedulerService schedulerService;

  @Inject
  private NotificationListenerRegistry notificationListenerRegistry;

  @Inject
  private ReflectionCache reflectionCache;

  @Inject
  private ExpressionManager expressionManager;

  @Inject
  private ClusterService clusterService;

  @Inject
  private CursorDecoratorFactory cursorDecoratorFactory;

  private final SourceModel sourceModel;
  private final SourceAdapterFactory sourceAdapterFactory;
  private final boolean primaryNodeOnly;
  private final RetryPolicyTemplate customRetryPolicyTemplate;
  private final BackPressureStrategy backPressureStrategy;
  private final ExceptionHandlerManager exceptionEnricherManager;
  private final AtomicBoolean reconnecting = new AtomicBoolean(false);
  private final DefaultLifecycleManager<ExtensionMessageSource> lifecycleManager;

  private SourceConnectionManager sourceConnectionManager;
  private Processor messageProcessor;
  private final LazyValue<TransactionConfig> transactionConfig = new LazyValue<>(this::buildTransactionConfig);

  private SourceAdapter sourceAdapter;
  private RetryPolicyTemplate retryPolicyTemplate;
  private Scheduler retryScheduler;
  // FlowConstruct is obtained when needed because during MUnit's tooling tests and Lazy Init mode this should never be evaluated.
  private LazyValue<FlowConstruct> flowConstruct;
  private MessageProcessContext messageProcessContext;

  private final NotificationDispatcher notificationDispatcher;
  private final SingleResourceTransactionFactoryManager transactionFactoryManager;
  private final String applicationName;

  private final AtomicBoolean started = new AtomicBoolean(false);

  public ExtensionMessageSource(ExtensionModel extensionModel,
                                SourceModel sourceModel,
                                SourceAdapterFactory sourceAdapterFactory,
                                ConfigurationProvider configurationProvider,
                                boolean primaryNodeOnly,
                                RetryPolicyTemplate retryPolicyTemplate,
                                CursorProviderFactory cursorProviderFactory,
                                BackPressureStrategy backPressureStrategy,
                                ExtensionManager managerAdapter, NotificationDispatcher notificationDispatcher,
                                SingleResourceTransactionFactoryManager transactionFactoryManager, String applicationName) {
    super(extensionModel, sourceModel, configurationProvider, cursorProviderFactory, managerAdapter);
    this.sourceModel = sourceModel;
    this.sourceAdapterFactory = sourceAdapterFactory;
    this.customRetryPolicyTemplate = retryPolicyTemplate;
    this.primaryNodeOnly = primaryNodeOnly;
    this.backPressureStrategy = backPressureStrategy;
    this.notificationDispatcher = notificationDispatcher;
    this.transactionFactoryManager = transactionFactoryManager;
    this.applicationName = applicationName;
    this.exceptionEnricherManager = new ExceptionHandlerManager(extensionModel, sourceModel);
    this.lifecycleManager = new DefaultLifecycleManager<>(sourceModel.getName(), this);
  }

  private synchronized void createSource(boolean restarting) throws Exception {
    if (sourceAdapter == null) {
      CoreEvent initialiserEvent = null;
      try {
        initialiserEvent = getInitialiserEvent(muleContext);
        Optional<ConfigurationInstance> configurationInstance = startUsingConfiguration(initialiserEvent);
        sourceAdapter =
            sourceAdapterFactory.createAdapter(configurationInstance,
                                               createSourceCallbackFactory(),
                                               this,
                                               sourceConnectionManager,
                                               restarting);
        muleContext.getInjector().inject(sourceAdapter);
        retryPolicyTemplate = createRetryPolicyTemplate(customRetryPolicyTemplate);
        initialiseIfNeeded(retryPolicyTemplate, true, muleContext);
      } finally {
        if (initialiserEvent != null) {
          ((BaseEventContext) initialiserEvent.getContext()).success();
        }
      }
    }
  }

  private void startSource(boolean restarting, RestartContext restartContext)
      throws MuleException {
    Scheduler scheduler;
    Consumer<Throwable> onFailure;
    if (restarting && retryPolicyTemplate.isAsync()) {
      scheduler = IMMEDIATE_SCHEDULER;
    } else {
      scheduler = retryScheduler;
    }
    onFailure = retryPolicyTemplate.isAsync() ? this::onReconnectionFailed : t -> {
    };
    try {
      retryPolicyTemplate.execute(new StartSourceCallback(restarting, restartContext, this::onReconnectionSuccessful, onFailure),
                                  scheduler);
    } catch (Throwable e) {
      System.out.println(new Timestamp(System.currentTimeMillis()) + ": Throwing exception at start source");
      if (e instanceof MuleException) {
        throw (MuleException) e;
      } else {
        throw new MuleRuntimeException(e);
      }
    }
  }

  private void startSource() throws MuleException {
    startSource(false, null);
  }

  private RetryPolicyTemplate createRetryPolicyTemplate(RetryPolicyTemplate customTemplate) {
    return this.getConfigurationInstance()
        .map(config -> config.getConnectionProvider().orElse(null))
        .map(provider -> connectionManager.getReconnectionConfigFor(provider).getRetryPolicyTemplate(customTemplate))
        .orElseGet(() -> customTemplate != null ? customTemplate : ReconnectionConfig.getDefault().getRetryPolicyTemplate());
  }

  private void stopSource() throws MuleException {
    stopSource(false);
  }

  private RestartContext stopSource(boolean restarting) throws MuleException {
    if (sourceAdapter != null) {
      final String sourceName = sourceAdapter.getName();

      CoreEvent initialiserEvent = null;
      try {
        initialiserEvent = getInitialiserEvent(muleContext);
        try {
          stopUsingConfiguration(initialiserEvent);
          return restarting ? sourceAdapter.beginRestart() : null;
        } finally {
          sourceAdapter.stop();
          if (usesDynamicConfiguration()) {
            disposeSource();
          }
        }
      } catch (Exception e) {
        throw new DefaultMuleException(format("Found exception stopping source '%s' of root component '%s'",
                                              sourceName,
                                              getLocation().getRootContainerName()),
                                       e);
      } finally {
        if (initialiserEvent != null) {
          ((BaseEventContext) initialiserEvent.getContext()).success();
        }
      }
    }
    return null;
  }

  /**
   * {@inheritDoc}
   */
  @Override
  public Optional<ConfigurationInstance> getConfigurationInstance() {
    return sourceAdapter.getConfigurationInstance();
  }

  private SourceCallbackFactory createSourceCallbackFactory() {
    return completionHandlerFactory -> DefaultSourceCallback.builder()
        .setExceptionCallback(this)
        .setSourceModel(sourceModel)
        .setConfigurationInstance(getConfigurationInstance().orElse(null))
        .setTransactionConfig(transactionConfig.get())
        .setSource(this)
        .setMuleContext(muleContext)
        .setListener(messageProcessor)
        .setProcessingManager(messageProcessingManager)
        .setProcessContext(messageProcessContext)
        .setApplicationName(applicationName)
        .setNotificationDispatcher(notificationDispatcher)
        .setTransactionFactoryManager(transactionFactoryManager)
        .setCursorStreamProviderFactory(getCursorProviderFactory())
        .setCompletionHandlerFactory(completionHandlerFactory)
        .build();
  }

  @Override
  public void onException(ConnectionException exception) {
    if (!reconnecting.compareAndSet(false, true)) {
      LOGGER.error(format(
                          "Message source '%s' on flow '%s' found connection error but reconnection is already in progress. Error was: %s",
                          sourceModel.getName(),
                          getLocation().getRootContainerName(),
                          exception.getMessage()),
                   exception);
      return;
    }

    muleContext.getExceptionListener().handleException(exception, getLocation());

    refreshTokenIfNecessary(getConfigurationInstance()
        .flatMap(configurationInstance -> configurationInstance.getConnectionProvider()).orElse(null), exception);

    LOGGER.warn(format("Message source '%s' on flow '%s' threw exception. Attempting to reconnect...",
                       sourceAdapter.getName(), getLocation().getRootContainerName()),
                exception);

    Optional<Publisher<Void>> action = sourceAdapter.getReconnectionAction(exception);
    if (!action.isPresent()) {
<<<<<<< HEAD
      exception.getConnection().ifPresent(sourceConnectionManager::invalidate);
      retryScheduler.execute(() -> {
        try {
          restart();
        } catch (Exception e) {
          this.onReconnectionFailed(e);
        }
      });
    } else {
      retryScheduler.execute(() -> {
        Mono<Void> reconnectionAction = action.map(p -> from(retryPolicyTemplate.applyPolicy(p, retryScheduler))).get();
        reconnectionAction
            .doAfterTerminate(() -> reconnecting.set(false))
            .doOnSuccess(v -> onReconnectionSuccessful())
            .doOnError(this::onReconnectionFailed)
            .subscribe();
      });
=======
      invalidateConnection(exception);
>>>>>>> 2d63241a
    }
    System.out.println(new Timestamp(System.currentTimeMillis()) + ": return of OnException");
  }

  private void onReconnectionSuccessful() {
    System.out.println(new Timestamp(System.currentTimeMillis()) + ": onRecSuccessful");
    if (LOGGER.isWarnEnabled()) {
      LOGGER.warn("Message source '{}' on flow '{}' successfully reconnected",
                  sourceModel.getName(), getLocation().getRootContainerName());
    }
    reconnecting.set(false);
  }

  private void onReconnectionFailed(Throwable exception) {
    System.out.println(new Timestamp(System.currentTimeMillis()) + ": onRecFailed");
    LOGGER.error(format("Message source '%s' on flow '%s' could not be reconnected. Will be shutdown. %s",
                        sourceModel.getName(), getLocation().getRootContainerName(), exception.getMessage()),
                 exception);
    shutdown();
    reconnecting.set(false);
  }

  private void restart() throws MuleException {
    synchronized (started) {
      if (started.get()) {
        RestartContext restartContext = stopSource(true);
        disposeSource();
        startSource(true, restartContext);
      } else {
        LOGGER.warn(format("Message source '%s' on flow '%s' is stopped. Not doing restart", getLocation().getRootContainerName(),
                           getLocation().getRootContainerName()));
      }
    }
  }

  @Override
  public void doStart() throws MuleException {
    if (shouldRunOnThisNode()) {
      reallyDoStart();
    }
  }

  private void reallyDoStart() throws MuleException {
    LOGGER.debug("Message source '{}' on flow '{}' is starting", sourceModel.getName(),
                 getLocation().getRootContainerName());
    lifecycle(() -> lifecycleManager.fireStartPhase((phase, o) -> {
      startIfNeeded(retryPolicyTemplate);

      if (retryScheduler == null) {
        retryScheduler = schedulerService.ioScheduler();
      }

      synchronized (started) {
        startSource();
        started.set(true);
      }
    }));
  }

  @Override
  public void doStop() throws MuleException {
    LOGGER.debug("Message source '{}' on flow '{}' is stopping", sourceModel.getName(),
                 getLocation().getRootContainerName());
    safeLifecycle(() -> lifecycleManager.fireStopPhase((phase, o) -> {
      synchronized (started) {
        started.set(false);
        stopSource();
      }

      stopSchedulers();
    }));
  }

  @Override
  public void doDispose() {
    try {
      safeLifecycle(() -> lifecycleManager.fireDisposePhase((phase, o) -> {
        disposeSource();
        stopIfNeeded(retryPolicyTemplate);
        disposeIfNeeded(retryPolicyTemplate, LOGGER);
        stopSchedulers();
      }));
    } catch (MuleException e) {
      LOGGER.warn(format("Failed to dispose message source at root element '%s'. %s",
                         getLocation().getRootContainerName(),
                         e.getMessage()),
                  e);
    }
  }

  private void lifecycle(CheckedRunnable runnable) throws MuleException {
    try {
      runnable.run();
    } catch (Throwable e) {
      handleLifecycleException(e, false);
    }
  }

  private void safeLifecycle(CheckedRunnable runnable) throws MuleException {
    try {
      runnable.run();
    } catch (Throwable e) {
      handleLifecycleException(e, true);
    }
  }

  private void handleLifecycleException(Throwable e, boolean unwrapLifecycleException) throws MuleException {
    e = unwrap(e);
    if (unwrapLifecycleException && e instanceof LifecycleException && e.getCause() != null) {
      e = e.getCause();
    }

    if (e instanceof IllegalStateException) {
      if (LOGGER.isDebugEnabled()) {
        LOGGER.debug("Skipping lifecycle phase: " + e.getMessage(), e);
      }
    } else if (e instanceof MuleException) {
      throw (MuleException) e;
    } else {
      throw new DefaultMuleException(e);
    }
  }

  private void shutdown() {
    try {
      stopIfNeeded(this);
    } catch (Exception e) {
      LOGGER
          .error(format("Failed to stop source '%s' on flow '%s'", sourceAdapter.getName(), getLocation().getRootContainerName()),
                 e);
    }
    disposeIfNeeded(this, LOGGER);
  }

  private void stopSchedulers() {
    if (retryScheduler != null) {
      try {
        retryScheduler.stop();
      } finally {
        retryScheduler = null;
      }
    }
  }

  private void disposeSource() {
    disposeIfNeeded(sourceAdapter, LOGGER);
    sourceAdapter = null;
  }

  private TransactionConfig buildTransactionConfig() {
    MuleTransactionConfig transactionConfig = new MuleTransactionConfig();
    transactionConfig.setAction(toActionCode(sourceAdapter.getTransactionalAction()));
    transactionConfig.setMuleContext(muleContext);
    TransactionType transactionalType = sourceAdapter.getTransactionalType();
    transactionConfig.setFactory(transactionFactoryLocator.lookUpTransactionFactory(transactionalType)
        .orElseThrow(() -> new IllegalStateException(format(
                                                            "Unable to create Source with Transactions of Type: [%s]. No factory available for this transaction type",
                                                            transactionalType))));

    return transactionConfig;
  }

  SourceConnectionManager getSourceConnectionManager() {
    return sourceConnectionManager;
  }

  private MessageProcessContext createProcessingContext() {
    // doing this here instead of inlining in the method below that uses it avoids doing the map lookup per event received.
    final CursorComponentDecoratorFactory componentDecoratorFactory = cursorDecoratorFactory.componentDecoratorFactory(this);

    return new MessageProcessContext() {

      private final MessagingExceptionResolver messagingExceptionResolver = new MessagingExceptionResolver(getMessageSource());

      @Override
      public MessageSource getMessageSource() {
        return ExtensionMessageSource.this;
      }

      @Override
      public Optional<TransactionConfig> getTransactionConfig() {
        return sourceModel.isTransactional() ? of(transactionConfig.get()) : empty();
      }

      @Override
      public ClassLoader getExecutionClassLoader() {
        return muleContext.getExecutionClassLoader();
      }

      @Override
      public ErrorTypeLocator getErrorTypeLocator() {
        return ((PrivilegedMuleContext) muleContext).getErrorTypeLocator();
      }

      @Override
      public MessagingExceptionResolver getMessagingExceptionResolver() {
        return messagingExceptionResolver;
      }

      @Override
      public CursorComponentDecoratorFactory getComponentDecoratorFactory() {
        return componentDecoratorFactory;
      }

      @Override
      public FlowConstruct getFlowConstruct() {
        return flowConstruct.get();
      }
    };
  }

  private class StartSourceCallback implements RetryCallback {

    boolean restarting;
    RestartContext restartContext;
    Runnable onSuccess;
    Consumer<Throwable> onFailure;

    StartSourceCallback(boolean restarting, RestartContext restartContext, Runnable onSuccess, Consumer<Throwable> onFailure) {
      this.restarting = restarting;
      this.restartContext = restartContext;
      this.onSuccess = onSuccess;
      this.onFailure = onFailure;
    }

    @Override
    public void onSuccess() {
      onSuccess.run();
    }

    @Override
    public void onFailure(Throwable t) {
      onFailure.accept(t);
    }

    @Override
    public void doWork(RetryContext context) throws Exception {
      try {
        createSource(restarting);
        initialiseIfNeeded(sourceAdapter);
        if (restarting) {
          sourceAdapter.finishRestart(restartContext);
        }
        sourceAdapter.start();
      } catch (Exception e) {
        try {
          // On connection exception, if the failed connection is present, it must be invalidated before stopping the source. This
          // warranties that a possible call to connectionProvider.disconnect made on the onStop method of the source, does not
          // affect the connection's invalidation
          extractConnectionException(e).ifPresent(connectionException -> invalidateConnection(connectionException));
          stopSource();
        } catch (Exception eStop) {
          e.addSuppressed(eStop);
        }
        try {
          disposeSource();
        } catch (Exception eDispose) {
          e.addSuppressed(eDispose);
        }
        Throwable throwable = exceptionEnricherManager.process(e);
        Optional<ConnectionException> connectionException = extractConnectionException(throwable);
        if (connectionException.isPresent()) {
          throwable = connectionException.get();
        }
        throw throwable instanceof Exception ? ((Exception) throwable) : new MuleRuntimeException(throwable);
      }
    }

    @Override
    public String getWorkDescription() {
      return "Message Source Reconnection";
    }

    @Override
    public Object getWorkOwner() {
      return ExtensionMessageSource.this;
    }
  }

  @Override
  public void setListener(Processor listener) {
    messageProcessor = listener;
  }

  /**
   * Validates if the current source is valid for the set configuration. In case that the validation fails, the method will throw
   * a {@link IllegalSourceException}
   */
  @Override
  protected void validateOperationConfiguration(ConfigurationProvider configurationProvider) {
    ConfigurationModel configurationModel = configurationProvider.getConfigurationModel();
    if (!configurationModel.getSourceModel(sourceModel.getName()).isPresent()
        && !configurationProvider.getExtensionModel().getSourceModel(sourceModel.getName()).isPresent()) {
      throw new IllegalSourceException(format(
                                              "Root component '%s' defines an usage of operation '%s' which points to configuration '%s'. "
                                                  + "The selected config does not support that operation.",
                                              getLocation().getRootContainerName(), sourceModel.getName(),
                                              configurationProvider.getName()));
    }
  }

  @Override
  protected ParameterValueResolver getParameterValueResolver() {
    return new ObjectBasedParameterValueResolver(sourceAdapter.getDelegate(), sourceModel, reflectionCache);
  }

  @Override
  protected void doInitialise() throws InitialisationException {
    flowConstruct = new LazyValue<>(() -> (FlowConstruct) componentLocator.find(getRootContainerLocation()).orElse(null));
    messageProcessContext = createProcessingContext();
    if (shouldRunOnThisNode()) {
      if (LOGGER.isDebugEnabled()) {
        boolean isPrimaryPollingInstance = clusterService.isPrimaryPollingInstance();
        if (primaryNodeOnly) {
          LOGGER
              .debug("Message source '{}' on flow '{}' running on the primary node is initializing. Note that this Message source must run on the primary node only.",
                     sourceModel.getName(), getLocation().getRootContainerName());
        } else {
          LOGGER
              .debug("Message source '{}' on flow '{}' is initializing. This {} the primary node of the cluster.",
                     sourceModel.getName(), getLocation().getRootContainerName(), isPrimaryPollingInstance ? "is" : "is not");
        }
      }

      reallyDoInitialise();
    } else {
      LOGGER
          .debug("Message source '{}' on flow '{}' cannot initialize. This Message source can only run on the primary node of the cluster",
                 sourceModel.getName(), getLocation().getRootContainerName());
      new PrimaryNodeLifecycleNotificationListener(() -> {
        LOGGER.debug("Message source '{}' on flow '{}' is initializing because the node became cluster's primary.",
                     sourceModel.getName(), getLocation().getRootContainerName());
        reallyDoInitialise();
        reallyDoStart();
      }, notificationListenerRegistry).register();
    }
  }

  private void reallyDoInitialise() throws InitialisationException {
    try {
      lifecycle(() -> lifecycleManager.fireInitialisePhase((phase, o) -> {
        sourceConnectionManager = new SourceConnectionManager(connectionManager);

        try {
          createSource(false);
          initialiseIfNeeded(sourceAdapter);
        } catch (Exception e) {
          throw new InitialisationException(e, this);
        }
      }));
    } catch (MuleException e) {
      if (e instanceof InitialisationException) {
        throw (InitialisationException) e;
      } else {
        throw new InitialisationException(e, this);
      }
    }
  }

  @Override
  public Map<String, Object> getInitialisationParameters() {
    CoreEvent initialiserEvent = null;
    try {
      initialiserEvent = getInitialiserEvent();
      ResolverSet sourceParameters = sourceAdapterFactory.getSourceParameters();
      try (ValueResolvingContext context = ValueResolvingContext.builder(initialiserEvent)
          .withExpressionManager(expressionManager)
          .withConfig(getConfigurationInstance())
          .build()) {
        return copyOf(toMap(sourceParameters, context));
      }
    } catch (Exception e) {
      throw new MuleRuntimeException(createStaticMessage(format("Could not resolve parameters message source at location '%s'",
                                                                getLocation().toString()),
                                                         e));
    } finally {
      if (initialiserEvent != null) {
        ((BaseEventContext) initialiserEvent.getContext()).success();
      }
    }
  }

  @Override
  public BackPressureStrategy getBackPressureStrategy() {
    return backPressureStrategy;
  }

  @Override
  public LifecycleState getLifecycleState() {
    return lifecycleManager.getState();
  }

  private boolean shouldRunOnThisNode() {
    return primaryNodeOnly ? clusterService.isPrimaryPollingInstance() : true;
  }

  private Optional<ConfigurationInstance> startUsingConfiguration(CoreEvent event) {
    return getConfigurationAndTryToMutateStats(event,
                                               (mutableConfigurationStats -> mutableConfigurationStats.addRunningSource()));
  }

  private void stopUsingConfiguration(CoreEvent event) {
    getConfigurationAndTryToMutateStats(event, (mutableConfigurationStats -> mutableConfigurationStats.discountRunningSource()));
  }

  private Optional<ConfigurationInstance> getConfigurationAndTryToMutateStats(CoreEvent event,
                                                                              Consumer<MutableConfigurationStats> mutableConfigurationStatsConsumer) {
    Optional<ConfigurationInstance> configurationInstanceOptional = getConfiguration(event);
    configurationInstanceOptional.ifPresent(configurationInstance -> {
      ConfigurationStats configurationStats = configurationInstance.getStatistics();
      if (configurationStats instanceof MutableConfigurationStats) {
        mutableConfigurationStatsConsumer.accept((MutableConfigurationStats) configurationStats);
      }
    });
    return configurationInstanceOptional;
  }

  @Override
  public String toString() {
    return this.getClass().getSimpleName() + ": " + Objects.toString(sourceAdapter);
  }

  /**
   * Indicates if a reconnection is happening
   *
   * @return {@code true} if a reconnection is happening, {@code false} otherwise.
   */
  boolean isReconnecting() {
    return reconnecting.get();
  }

  private void invalidateConnection(ConnectionException exception) {
    exception.getConnection().ifPresent(sourceConnectionManager::invalidate);
  }
}<|MERGE_RESOLUTION|>--- conflicted
+++ resolved
@@ -324,8 +324,7 @@
 
     Optional<Publisher<Void>> action = sourceAdapter.getReconnectionAction(exception);
     if (!action.isPresent()) {
-<<<<<<< HEAD
-      exception.getConnection().ifPresent(sourceConnectionManager::invalidate);
+      invalidateConnection(exception);
       retryScheduler.execute(() -> {
         try {
           restart();
@@ -342,9 +341,6 @@
             .doOnError(this::onReconnectionFailed)
             .subscribe();
       });
-=======
-      invalidateConnection(exception);
->>>>>>> 2d63241a
     }
     System.out.println(new Timestamp(System.currentTimeMillis()) + ": return of OnException");
   }
