--- conflicted
+++ resolved
@@ -255,12 +255,8 @@
 
     SourceResultAdapter resultAdapter =
         new SourceResultAdapter(result, cursorProviderFactory, mediaType, returnsListOfMessages,
-<<<<<<< HEAD
-                                context.getCorrelationId(), payloadMediaTypeResolver,
+                                context.getCorrelationId(), payloadMediaTypeResolver, getDistributedTraceContextGetter(context),
                                 context.getVariable(ACCEPTED_POLL_ITEM_NOTIFICATION));
-=======
-                                context.getCorrelationId(), payloadMediaTypeResolver, getDistributedTraceContextGetter(context));
->>>>>>> f6fc134e
 
     executeFlow(context, messageProcessContext, resultAdapter);
     contextAdapter.dispatched();
