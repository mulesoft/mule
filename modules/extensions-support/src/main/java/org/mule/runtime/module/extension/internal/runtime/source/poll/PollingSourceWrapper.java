--- conflicted
+++ resolved
@@ -330,12 +330,8 @@
 
       String itemId = getItemId(pollItem);
       if (status != ACCEPTED || currentPollItemLimitApplied) {
-<<<<<<< HEAD
-        // TODO: match notification action to status.
+        LOGGER.debug(REJECTED_ITEM_MESSAGE, itemId, status);        // TODO: match notification action to status.
         notificationDispatcher.dispatch(new PollingSourceNotification(new PollingSourceNotificationInfo(this.pollId), ITEM_REJECTED_WATERMARK, componentLocation.getLocation()));
-=======
-        LOGGER.debug(REJECTED_ITEM_MESSAGE, itemId, status);
->>>>>>> cd608a8a
         rejectItem(pollItem.getResult(), callbackContext);
       } else {
         LOGGER.debug(ACCEPTED_ITEM_MESSAGE, itemId);
