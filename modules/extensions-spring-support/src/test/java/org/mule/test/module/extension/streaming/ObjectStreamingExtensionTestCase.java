--- conflicted
+++ resolved
@@ -106,17 +106,13 @@
     assertThat(stream, is(instanceOf(ConsumerStreamingIterator.class)));
 
     ConsumerStreamingIterator streamingIterator = (ConsumerStreamingIterator) stream;
-<<<<<<< HEAD
 
     new PollingProber(1000, 100)
         .check(new JUnitLambdaProbe(() -> {
           assertThat(streamingIterator.hasNext(), is(false));
           return true;
         }));
-=======
-    new PollingProber(1000, 100)
-        .check(new JUnitLambdaProbe(() -> !streamingIterator.hasNext()));
->>>>>>> e26b5abc
+
 
     expectedException.expect(new BaseMatcher<Throwable>() {
 
