/*
 * Copyright (c) MuleSoft, Inc.  All rights reserved.  http://www.mulesoft.com
 * The software in this package is published under the terms of the CPAL v1.0
 * license, a copy of which has been included with this distribution in the
 * LICENSE.txt file.
 */
package org.mule.test.module.extension.reconnection;

import static org.hamcrest.CoreMatchers.is;
import static org.hamcrest.Matchers.instanceOf;
import static org.junit.Assert.assertThat;
import static org.mule.extension.test.extension.reconnection.ReconnectableConnectionProvider.disconnectCalls;
import static org.mule.extension.test.extension.reconnection.ReconnectionOperations.closePagingProviderCalls;
import static org.mule.extension.test.extension.reconnection.ReconnectionOperations.getPageCalls;
import static org.mule.runtime.core.api.util.ClassUtils.getFieldValue;
import static org.mule.runtime.extension.api.error.MuleErrors.CONNECTIVITY;
import static org.mule.runtime.extension.api.error.MuleErrors.VALIDATION;
import static org.mule.tck.probe.PollingProber.check;

import org.mule.extension.test.extension.reconnection.ReconnectableConnection;
import org.mule.extension.test.extension.reconnection.ReconnectableConnectionProvider;
import org.mule.runtime.api.exception.MuleException;
import org.mule.runtime.api.exception.MuleRuntimeException;
import org.mule.runtime.api.lifecycle.Startable;
import org.mule.runtime.api.streaming.object.CursorIterator;
import org.mule.runtime.api.streaming.object.CursorIteratorProvider;
import org.mule.runtime.core.api.event.CoreEvent;
import org.mule.runtime.core.api.processor.Processor;
import org.mule.runtime.core.api.retry.policy.RetryPolicy;
import org.mule.runtime.core.api.retry.policy.RetryPolicyTemplate;
import org.mule.runtime.extension.api.error.MuleErrors;
import org.mule.test.module.extension.AbstractExtensionFunctionalTestCase;

import java.time.Duration;
import java.util.Iterator;
import java.util.LinkedList;
import java.util.List;

import org.junit.Test;

public class ReconnectionTestCase extends AbstractExtensionFunctionalTestCase {

  private static List<CoreEvent> capturedEvents;

  public static class CaptureProcessor implements Processor {

    @Override
    public CoreEvent process(CoreEvent event) throws MuleException {
      synchronized (capturedEvents) {
        capturedEvents.add(event);
      }
      return event;
    }
  }

  @Override
  protected String getConfigFile() {
    return "reconnection-config.xml";
  }

  @Override
  protected void doSetUp() throws Exception {
    capturedEvents = new LinkedList<>();
    ReconnectableConnectionProvider.fail = false;
  }

  @Override
  protected void doTearDown() throws Exception {
    capturedEvents = null;
    ReconnectableConnectionProvider.fail = false;
  }

  @Test
  public void reconnectSource() throws Exception {
    ((Startable) getFlowConstruct("reconnectForever")).start();
    check(5000, 1000, () -> !capturedEvents.isEmpty());
    switchConnection();

    check(10000, 1000, () -> {
      synchronized (capturedEvents) {
        return capturedEvents.stream()
            .map(event -> (ReconnectableConnection) event.getMessage().getPayload().getValue())
            .filter(c -> c.getReconnectionAttempts() >= 3)
            .findAny()
            .isPresent();
      }
    });
  }

  @Test
  public void getRetryPolicyTemplateFromConfig() throws Exception {
    RetryPolicyTemplate template = (RetryPolicyTemplate) flowRunner("getReconnectionFromConfig").run()
        .getMessage().getPayload().getValue();

    assertRetryTemplate(template, false, 3, 1000);
  }

  @Test
  public void getInlineRetryPolicyTemplate() throws Exception {
    RetryPolicyTemplate template = (RetryPolicyTemplate) flowRunner("getInlineReconnection").run()
        .getMessage().getPayload().getValue();

    assertRetryTemplate(template, false, 30, 50);
  }

  @Test
  public void reconnectAfterConnectionExceptionOnFirstPage() throws Exception {
    resetCounters();
    Iterator<ReconnectableConnection> iterator = getCursor("pagedOperation", 1, CONNECTIVITY);
    ReconnectableConnection firstPage = iterator.next();
    assertThat("Connection was not disconnected.", disconnectCalls, is(1));
    assertThat("Paging provider was not closed.", closePagingProviderCalls, is(1));
  }

  @Test
  public void doNotReconnectAfterOtherExceptionOnFirstPage() {
    resetCounters();
    Iterator<ReconnectableConnection> iterator;
    try {
      iterator = getCursor("pagedOperation", 1, VALIDATION);
      iterator.next();
    } catch (Exception e) {
      assertThat(e.getCause(), instanceOf(IllegalArgumentException.class));
      assertThat(e.getMessage(), is("An illegal argument was received."));
      assertThat("Paging provider was not closed.", closePagingProviderCalls, is(1));
      assertThat("Connection was disconnected.", disconnectCalls, is(0));
    }
  }

  @Test
  public void reconnectionDuringConnectionExceptionOnSecondPage() throws Exception {
    resetCounters();
    Iterator<ReconnectableConnection> iterator = getCursor("pagedOperation", 2, CONNECTIVITY);

    ReconnectableConnection firstPage = iterator.next();
<<<<<<< HEAD
    assertThat("Connection was disconnected.", firstPage.getDisconnectCalls(), is(0));
    assertThat("Paging provider was closed.", closePagingProviderCalls, is(0));

    ReconnectableConnection secondPage = iterator.next();
    assertThat("Connection was not disconnected.", secondPage.getDisconnectCalls(), is(1));
=======
    assertThat("Connection was disconnected.", disconnectCalls, is(0));
    assertThat("Paging provider was closed.", closePagingProviderCalls, is(0));

    ReconnectableConnection secondPage = iterator.next();
    assertThat("Connection was not disconnected.", disconnectCalls, is(1));
>>>>>>> a8ea2e94
    assertThat("Paging provider was closed.", closePagingProviderCalls, is(0));
  }

  @Test
  public void stickyConnectionIsClosedAndReconnectedDuringConnectionExceptionOnFirstPage() throws Exception {
    resetCounters();
    Iterator<ReconnectableConnection> iterator = getCursor("stickyPagedOperation", 1, CONNECTIVITY);
    ReconnectableConnection firstPage = iterator.next();
    assertThat("Connection was not disconnected.", disconnectCalls, is(1));
    assertThat("Paging provider was not closed.", closePagingProviderCalls, is(1));
  }

  @Test
  public void stickyConnectionIsNotReconnectedDuringConnectionExceptionOnSecondPage() throws Exception {
    resetCounters();
    try {
      Iterator<ReconnectableConnection> iterator = getCursor("stickyPagedOperation", 2, CONNECTIVITY);
      iterator.next();
      iterator.next();
    } catch (Exception e) {
      assertThat(e, instanceOf(MuleRuntimeException.class));
      assertThat(e.getMessage(), is("Could not execute operation with connection"));
      assertThat("Paging provider was not closed.", closePagingProviderCalls, is(1));
      assertThat("Connection was not disconnected.", disconnectCalls, is(1));
    }
  }

  private void assertRetryTemplate(RetryPolicyTemplate template, boolean async, int count, long freq) throws Exception {
    assertThat(template.isAsync(), is(async));

    RetryPolicy policy = template.createRetryInstance();

    assertThat(getFieldValue(policy, "count", false), is(count));
    Duration duration = getFieldValue(policy, "frequency", false);
    assertThat(duration.toMillis(), is(freq));
  }

  private void switchConnection() throws Exception {
    flowRunner("switchConnection").run();
  }

  private <T> CursorIterator<T> getCursor(String flowName, Integer failOn, MuleErrors errorType) throws Exception {
    CursorIteratorProvider provider =
        (CursorIteratorProvider) flowRunner(flowName).withPayload(failOn).withVariable("errorType", errorType).keepStreamsOpen()
            .run().getMessage().getPayload()
            .getValue();

    return provider.openCursor();
  }

  public static void resetCounters() {
    closePagingProviderCalls = 0;
    getPageCalls = 0;
    disconnectCalls = 0;
  }
}<|MERGE_RESOLUTION|>--- conflicted
+++ resolved
@@ -133,19 +133,12 @@
     Iterator<ReconnectableConnection> iterator = getCursor("pagedOperation", 2, CONNECTIVITY);
 
     ReconnectableConnection firstPage = iterator.next();
-<<<<<<< HEAD
-    assertThat("Connection was disconnected.", firstPage.getDisconnectCalls(), is(0));
-    assertThat("Paging provider was closed.", closePagingProviderCalls, is(0));
 
-    ReconnectableConnection secondPage = iterator.next();
-    assertThat("Connection was not disconnected.", secondPage.getDisconnectCalls(), is(1));
-=======
     assertThat("Connection was disconnected.", disconnectCalls, is(0));
     assertThat("Paging provider was closed.", closePagingProviderCalls, is(0));
 
     ReconnectableConnection secondPage = iterator.next();
     assertThat("Connection was not disconnected.", disconnectCalls, is(1));
->>>>>>> a8ea2e94
     assertThat("Paging provider was closed.", closePagingProviderCalls, is(0));
   }
 
