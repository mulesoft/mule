--- conflicted
+++ resolved
@@ -9,12 +9,8 @@
     <version>1.0</version>
 
     <properties>
-<<<<<<< HEAD
-        <muleVersion>3.4.1-SNAPSHOT</muleVersion>
+        <muleVersion>3.4.2-SNAPSHOT</muleVersion>
         <licensePath>../../../LICENSE_HEADER.txt</licensePath>
-=======
-        <muleVersion>3.4.2-SNAPSHOT</muleVersion>
->>>>>>> d1ab2bcd
     </properties>
 
     <description>A web based example that plots incoming emails on a world map.  This example demonstrates how to use Ajax events with Mule.</description>
