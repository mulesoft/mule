<?xml version="1.0" encoding="UTF-8"?>
<project xmlns="http://maven.apache.org/POM/4.0.0" xmlns:xsi="http://www.w3.org/2001/XMLSchema-instance" xsi:schemaLocation="http://maven.apache.org/POM/4.0.0 http://maven.apache.org/maven-v4_0_0.xsd">
    <modelVersion>4.0.0</modelVersion>
    <parent>
        <groupId>org.mule.distributions</groupId>
        <artifactId>mule-distributions</artifactId>
<<<<<<< HEAD
        <version>4.0-SNAPSHOT</version>
=======
        <version>3.8.0-SNAPSHOT</version>
>>>>>>> ef7ee770
    </parent>
    <artifactId>mule-studio</artifactId>
    <!-- Packaging 'pom' ensures that maven does not try to bind a plugin to the
         'package' phase. We bind the assembly plugin here, that's enough. -->
    <packaging>pom</packaging>
    <name>Studio Distribution</name>
    <description>This distribution is tailored to fit studio requirements</description>

    <properties>
        <communityDistDir>${project.build.directory}/ce-distribution</communityDistDir>
        <communityArtifact>mule-standalone</communityArtifact>
    </properties>

    <build>
        <!--
            Keep the plugins ordered by build lifecycle
            (http://maven.apache.org/guides/introduction/introduction-to-the-lifecycle.html)!
        -->
        <plugins>
            <plugin>
                <groupId>org.apache.maven.plugins</groupId>
                <artifactId>maven-dependency-plugin</artifactId>
                <executions>
                    <execution>
                        <!--
                             This has to happen early in the build lifecycle so that plugins running
                             later in the build lifecycle can work on the unpacked distro.
                             -->
                        <phase>generate-sources</phase>
                        <goals>
                            <goal>unpack</goal>
                        </goals>
                        <configuration>
                            <skip>${skipDistributions}</skip>
                            <artifactItems>
                                <artifactItem>
                                    <groupId>org.mule.distributions</groupId>
                                    <artifactId>${communityArtifact}</artifactId>
                                    <version>${project.version}</version>
                                    <type>zip</type>
                                    <outputDirectory>${communityDistDir}</outputDirectory>
                                </artifactItem>
                            </artifactItems>
                        </configuration>
                    </execution>
                </executions>
            </plugin>

            <plugin>
                <groupId>org.codehaus.gmaven</groupId>
                <artifactId>gmaven-plugin</artifactId>
                <executions>
                    <execution>
                        <phase>generate-sources</phase>
                        <goals>
                            <goal>execute</goal>
                        </goals>
                        <configuration>
                            <source>
                                import java.util.jar.JarFile

                                if (project.properties.skipDistributions == "true") return

                                log.info '*' * 80
                                log.info('Removing log4j2.xml from jars'.center(80))
                                log.info '*' * 80

                                def ceDistro = "$project.build.directory/ce-distribution/${communityArtifact}-${project.version}"

                                scanner = ant.fileScanner {
                                    fileset(dir:"$ceDistro/lib") {
                                        include(name:"**/*.jar")
                                    }
                                }

                                scanner.each{ file->
                                        jarfile = new JarFile(file)
                                        jarfile.entries().each{ entry->
                                                if (entry.name =~ "^log4j.properties") {
                                                    log.info "$file.name contains $entry.name"
                                                    def tempDir = "$project.build.directory/temp-$file.name"
                                                    ant.mkdir(dir: tempDir)
                                                    ant.unjar(dest: tempDir) { fileset(file: file) }
                                                    file.delete()
                                                    ant.jar(
                                                        basedir: tempDir,
                                                        destfile: file,
                                                        excludes: "log4j.properties",
                                                        manifest: tempDir + "/META-INF/MANIFEST.MF")
                                                }
                                        }
                                }


                                log.info '*' * 80
                                log.info('Repackaging sources'.center(80))
                                log.info '*' * 80

                                def srcFile = new File("${ceDistro}/src/mule-${project.version}-src.zip")
                                if (srcFile.exists()) {
                                    def dstFile = new File("${ceDistro}/src/mule-sources-${project.version}.zip")
                                    def tempSrc = "$project.build.directory/temp-src"
                                    ant.unzip(src: srcFile,
                                              dest: tempSrc,
                                              overwrite: true) { patternset(includes:"org/mule/**") }
                                    ant.zip(basedir: tempSrc, destfile: dstFile)
                                }

                            </source>
                        </configuration>
                    </execution>
                </executions>
            </plugin>

            <plugin>
                <artifactId>maven-assembly-plugin</artifactId>
                <executions>
                    <execution>
                        <phase>package</phase>
                        <goals>
                            <!--
                                'attached' ensures there's only a single run bound to m2's lifecycle.
                                The default 'assembly' goal would run every plugin in this pom twice.
                            -->
                            <goal>attached</goal>
                        </goals>
                        <configuration>
                            <finalName>mule-studio-${project.version}</finalName>
                            <descriptors>
                                <descriptor>assembly.xml</descriptor>
                            </descriptors>
                            <appendAssemblyId>false</appendAssemblyId>
                            <tarLongFileMode>gnu</tarLongFileMode>
                        </configuration>
                    </execution>
                </executions>
            </plugin>

            <!--
            <plugin>
                <groupId>org.mule.tools</groupId>
                <artifactId>mule-assembly-verifier</artifactId>
                <configuration>
                    <projectOutputFile>mule-standalone-nodocs-${project.version}.zip</projectOutputFile>
                </configuration>
            </plugin>
            -->

        </plugins>
    </build>

    <dependencies>
        <dependency>
            <groupId>javax.script</groupId>
            <artifactId>js-engine</artifactId>
            <version>${rhinoJsr223Version}</version>
            <classifier>jdk14</classifier>
        </dependency>
        <dependency>
            <groupId>org.mozilla</groupId>
            <artifactId>rhino</artifactId>
            <version>${rhinoVersion}</version>
        </dependency>
    </dependencies>
</project><|MERGE_RESOLUTION|>--- conflicted
+++ resolved
@@ -4,11 +4,7 @@
     <parent>
         <groupId>org.mule.distributions</groupId>
         <artifactId>mule-distributions</artifactId>
-<<<<<<< HEAD
         <version>4.0-SNAPSHOT</version>
-=======
-        <version>3.8.0-SNAPSHOT</version>
->>>>>>> ef7ee770
     </parent>
     <artifactId>mule-studio</artifactId>
     <!-- Packaging 'pom' ensures that maven does not try to bind a plugin to the
