<?xml version="1.0" encoding="UTF-8"?>
<project xmlns="http://maven.apache.org/POM/4.0.0"
    xmlns:xsi="http://www.w3.org/2001/XMLSchema-instance"
    xsi:schemaLocation="http://maven.apache.org/POM/4.0.0 http://maven.apache.org/maven-v4_0_0.xsd">
    <modelVersion>4.0.0</modelVersion>
    <parent>
        <groupId>org.mule.distributions</groupId>
        <artifactId>mule-distributions</artifactId>
<<<<<<< HEAD
        <version>4.0-SNAPSHOT</version>
=======
        <version>3.8.0-SNAPSHOT</version>
>>>>>>> 11474881
    </parent>
    <artifactId>mule</artifactId>
    <packaging>pom</packaging>
    <name>Embedded (Single jar file)</name>
    <description>Assembles the Mule core, modules, and transports into a single library (jar). This is useful for embedding Mule into an existing project.</description>

    <build>
        <plugins>
            <plugin>
                <groupId>org.apache.maven.plugins</groupId>
                <artifactId>maven-dependency-plugin</artifactId>
                <executions>
                    <execution>
                        <phase>package</phase>
                        <goals>
                            <goal>unpack-dependencies</goal>
                        </goals>
                        <configuration>
                            <skip>${skipDistributions}</skip>
                            <includeGroupIds>org.mule</includeGroupIds>
                            <excludes>**/spring.handlers,**/spring.schemas,**/registry-bootstrap.properties,**/mule.custom-property-editors,org/slf4j/**,org/apache/commons/logging/**</excludes>
                            <excludeTypes>pom</excludeTypes>
                        </configuration>
                    </execution>
                </executions>
            </plugin>
            <plugin>
                <groupId>org.codehaus.gmaven</groupId>
                <artifactId>gmaven-plugin</artifactId>
                <executions>
                    <execution>
                        <phase>package</phase>
                        <goals>
                            <goal>execute</goal>
                        </goals>
                        <configuration>
                            <source>${project.basedir}/BuildAggregator.groovy</source>
                        </configuration>
                    </execution>
                </executions>
            </plugin>
            <plugin>
                <artifactId>maven-assembly-plugin</artifactId>
                <executions>
                    <execution>
                        <phase>package</phase>
                        <goals>
                            <goal>single</goal>
                        </goals>
                        <configuration>
                            <descriptors>
                                <descriptor>assembly.xml</descriptor>
                            </descriptors>
                            <archive>
                                <manifestEntries>
                                    <More-Info>For more information go to ${productUrl}</More-Info>
                                    <Support>Get commercial support: ${project.organization.url}/support</Support>
                                    <Description>Mule ESB and Integration Platform</Description>
                                    <License>CPAL v1.0 http://www.mulesoft.com/CPAL/</License>
                                    <Vendor-Url>${project.organization.url}</Vendor-Url>
                                    <Product-Url>${productUrl}</Product-Url>
                                    <Build-Date>${timestamp}</Build-Date>
                                    <Dev-List-Email>${dev.list}</Dev-List-Email>
                                    <Supported-Jdks>[1.7.0,1.8)</Supported-Jdks>
                                    <Recommended-Jdks>[1.7.0_60,1.8)</Recommended-Jdks>
                                </manifestEntries>
                            </archive>
                        </configuration>
                    </execution>
                </executions>
            </plugin>
            <plugin>
                <groupId>org.apache.maven.plugins</groupId>
                <artifactId>maven-source-plugin</artifactId>
                <configuration>
                    <!-- Do not publish (empty) source jars -->
                    <attach>false</attach>
                </configuration>
            </plugin>
        </plugins>
    </build>
    <dependencies>
        <dependency>
            <groupId>org.mule.modules</groupId>
            <artifactId>mule-modules-all</artifactId>
            <version>${project.version}</version>
            <type>pom</type>
        </dependency>
        <dependency>
            <groupId>org.mule.patterns</groupId>
            <artifactId>mule-patterns-all</artifactId>
            <version>${project.version}</version>
            <type>pom</type>
        </dependency>
        <dependency>
            <groupId>org.mule.transports</groupId>
            <artifactId>mule-transports-all</artifactId>
            <version>${project.version}</version>
            <type>pom</type>
        </dependency>
    </dependencies>
</project><|MERGE_RESOLUTION|>--- conflicted
+++ resolved
@@ -6,11 +6,7 @@
     <parent>
         <groupId>org.mule.distributions</groupId>
         <artifactId>mule-distributions</artifactId>
-<<<<<<< HEAD
         <version>4.0-SNAPSHOT</version>
-=======
-        <version>3.8.0-SNAPSHOT</version>
->>>>>>> 11474881
     </parent>
     <artifactId>mule</artifactId>
     <packaging>pom</packaging>
