/*
 * $Id$
 * --------------------------------------------------------------------------------------
 * Copyright (c) MuleSoft, Inc.  All rights reserved.  http://www.mulesoft.com
 *
 * The software in this package is published under the terms of the CPAL v1.0
 * license, a copy of which has been included with this distribution in the
 * LICENSE.txt file.
 */

package org.mule.transport.polling;

import org.mule.DefaultMuleEvent;
import org.mule.DefaultMuleMessage;
import org.mule.VoidMuleEvent;
import org.mule.api.MessagingException;
import org.mule.api.MuleEvent;
import org.mule.api.MuleException;
import org.mule.api.MuleMessage;
import org.mule.api.config.MuleProperties;
import org.mule.api.construct.FlowConstruct;
import org.mule.api.endpoint.ImmutableEndpoint;
import org.mule.api.endpoint.InboundEndpoint;
import org.mule.api.endpoint.OutboundEndpoint;
import org.mule.api.execution.ExecutionCallback;
import org.mule.api.execution.ExecutionTemplate;
import org.mule.api.lifecycle.CreateException;
import org.mule.api.lifecycle.InitialisationException;
import org.mule.api.processor.MessageProcessor;
import org.mule.api.transport.Connector;
import org.mule.config.i18n.CoreMessages;
import org.mule.processor.chain.SimpleMessageProcessorChainBuilder;
import org.mule.transport.AbstractConnector;
import org.mule.transport.AbstractPollingMessageReceiver;
import org.mule.transport.NullPayload;
import org.mule.util.StringUtils;

import java.util.Map;

@Deprecated
public class MessageProcessorPollingMessageReceiver extends AbstractPollingMessageReceiver
{
    public static final String SOURCE_MESSAGE_PROCESSOR_PROPERTY_NAME = MuleProperties.ENDPOINT_PROPERTY_PREFIX + "sourceMessageProcessor";
    public static final String POLL_OVERRIDE_PROPERTY_NAME = MuleProperties.ENDPOINT_PROPERTY_PREFIX + "pollOverride";

    protected MessageProcessor sourceMessageProcessor;
    protected MessageProcessorPollingOverride override;

    public MessageProcessorPollingMessageReceiver(Connector connector,
                                                  FlowConstruct flowConstruct,
                                                  InboundEndpoint endpoint) throws CreateException
    {
        super(connector, flowConstruct, endpoint);
    }

    @Override
    protected void doInitialise() throws InitialisationException
    {
        super.doInitialise();

        sourceMessageProcessor = (MessageProcessor) endpoint.getProperty(SOURCE_MESSAGE_PROCESSOR_PROPERTY_NAME);

        if (sourceMessageProcessor instanceof OutboundEndpoint
            && !((OutboundEndpoint) sourceMessageProcessor).getExchangePattern().hasResponse())
        {
            // TODO DF: i18n
            throw new InitialisationException(CoreMessages.createStaticMessage(String.format(
                "The endpoint %s does not return responses and therefore can't be used for polling.",
                sourceMessageProcessor)), this);
        }

        override = (MessageProcessorPollingOverride) endpoint.getProperty(POLL_OVERRIDE_PROPERTY_NAME);
        if (override == null) {
            override = new NoOverride();
        }

        Long tempPolling = (Long) endpoint.getProperties().get(AbstractConnector.PROPERTY_POLLING_FREQUENCY);
        if (tempPolling != null)
        {
            setFrequency(tempPolling);
        }
    }

    @Override
    public void poll() throws Exception
    {
        ExecutionTemplate<MuleEvent> executionTemplate = createExecutionTemplate();
        try
        {
            executionTemplate.execute(new ExecutionCallback<MuleEvent>()
            {
                @Override
                public MuleEvent process() throws Exception
                {
<<<<<<< HEAD
                    SimpleMessageProcessorChainBuilder builder = new SimpleMessageProcessorChainBuilder();

                    builder.chain(sourceMessageProcessor, new MessageProcessor()
                    {
                        @Override
                        public MuleEvent process(MuleEvent event) throws MuleException
                        {
                            if (isNewMessage(event))
                            {
                                routeMessage(event.getMessage());
                            } else
                            {
                                // TODO DF: i18n
                                logger.info(String.format("Polling of '%s' returned null, the flow will not be invoked.",
                                                          sourceMessageProcessor));
                            }
                            return null;
                        }
                    } );
=======
                    MessageProcessorPollingInterceptor interceptor = override.interceptor();
>>>>>>> cd32f8e5

                    MuleMessage request = new DefaultMuleMessage(StringUtils.EMPTY, (Map<String, Object>) null,
                            connector.getMuleContext());
                    ImmutableEndpoint ep = endpoint;
                    if (sourceMessageProcessor instanceof ImmutableEndpoint)
                    {
                        ep = (ImmutableEndpoint) sourceMessageProcessor;
                    }

                    MuleEvent event = new DefaultMuleEvent(request, ep.getExchangePattern(), flowConstruct);
                    event = interceptor.prepareSourceEvent(event);

                    MuleEvent sourceEvent = sourceMessageProcessor.process(event);
                    if (isNewMessage(sourceEvent))
                    {
                        event = interceptor.prepareRouting(sourceEvent, createMuleEvent(sourceEvent.getMessage(), null));
                        routeEvent(event);
                        interceptor.postProcessRouting(event);
                    } else
                    {
                        // TODO DF: i18n
                        logger.info(String.format("Polling of '%s' returned null, the flow will not be invoked.",
                                sourceMessageProcessor));
                    }
                    return null;
                }
            });
        }
        catch (MessagingException e)
        {
            //Already handled by TransactionTemplate
        }
        catch (Exception e)
        {
            connector.getMuleContext().getExceptionListener().handleException(e);
        }
    }

    @Override
    protected boolean pollOnPrimaryInstanceOnly()
    {
        return true;
    }
    
    // Only consider response for source message processor a new message if it is not
    // null and payload is not NullPayload
    protected boolean isNewMessage(MuleEvent sourceEvent)
    {
        if (sourceEvent != null && !VoidMuleEvent.getInstance().equals(sourceEvent) && sourceEvent.getMessage() != null)
        {
            MuleMessage message = sourceEvent.getMessage();
            if (message.getPayload().equals(NullPayload.getInstance()))
            {
                return false;
            }
            else
            {
                return true;
            }
        }
        return false;
    }

    /**
     * Override implementation that doesn't change anything. Used as a default when no override is defined
     */
    private static class NoOverride extends MessageProcessorPollingOverride
    {
        private MessageProcessorPollingInterceptor noOpInterceptor = new MessageProcessorPollingInterceptor() {};

        @Override
        public MessageProcessorPollingInterceptor interceptor()
        {
            return noOpInterceptor;
        }
    }
}<|MERGE_RESOLUTION|>--- conflicted
+++ resolved
@@ -15,7 +15,6 @@
 import org.mule.VoidMuleEvent;
 import org.mule.api.MessagingException;
 import org.mule.api.MuleEvent;
-import org.mule.api.MuleException;
 import org.mule.api.MuleMessage;
 import org.mule.api.config.MuleProperties;
 import org.mule.api.construct.FlowConstruct;
@@ -29,7 +28,6 @@
 import org.mule.api.processor.MessageProcessor;
 import org.mule.api.transport.Connector;
 import org.mule.config.i18n.CoreMessages;
-import org.mule.processor.chain.SimpleMessageProcessorChainBuilder;
 import org.mule.transport.AbstractConnector;
 import org.mule.transport.AbstractPollingMessageReceiver;
 import org.mule.transport.NullPayload;
@@ -37,7 +35,6 @@
 
 import java.util.Map;
 
-@Deprecated
 public class MessageProcessorPollingMessageReceiver extends AbstractPollingMessageReceiver
 {
     public static final String SOURCE_MESSAGE_PROCESSOR_PROPERTY_NAME = MuleProperties.ENDPOINT_PROPERTY_PREFIX + "sourceMessageProcessor";
@@ -92,29 +89,7 @@
                 @Override
                 public MuleEvent process() throws Exception
                 {
-<<<<<<< HEAD
-                    SimpleMessageProcessorChainBuilder builder = new SimpleMessageProcessorChainBuilder();
-
-                    builder.chain(sourceMessageProcessor, new MessageProcessor()
-                    {
-                        @Override
-                        public MuleEvent process(MuleEvent event) throws MuleException
-                        {
-                            if (isNewMessage(event))
-                            {
-                                routeMessage(event.getMessage());
-                            } else
-                            {
-                                // TODO DF: i18n
-                                logger.info(String.format("Polling of '%s' returned null, the flow will not be invoked.",
-                                                          sourceMessageProcessor));
-                            }
-                            return null;
-                        }
-                    } );
-=======
                     MessageProcessorPollingInterceptor interceptor = override.interceptor();
->>>>>>> cd32f8e5
 
                     MuleMessage request = new DefaultMuleMessage(StringUtils.EMPTY, (Map<String, Object>) null,
                             connector.getMuleContext());
