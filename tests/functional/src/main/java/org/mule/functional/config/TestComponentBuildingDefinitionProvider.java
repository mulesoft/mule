--- conflicted
+++ resolved
@@ -35,79 +35,6 @@
  *
  * @since 4.0
  */
-<<<<<<< HEAD
-public class TestComponentBuildingDefinitionProvider implements ComponentBuildingDefinitionProvider {
-
-  private ComponentBuildingDefinition.Builder baseDefinition;
-
-  @Override
-  public void init(MuleContext muleContext) {
-    baseDefinition = new ComponentBuildingDefinition.Builder().withNamespace(TEST_NAMESPACE);
-  }
-
-  @Override
-  public List<ComponentBuildingDefinition> getComponentBuildingDefinitions() {
-    List<ComponentBuildingDefinition> componentBuildingDefinitions = new ArrayList<>();
-    componentBuildingDefinitions
-        .add(baseDefinition.copy().withIdentifier("queue").withTypeDefinition(fromType(QueueWriterMessageProcessor.class))
-            .withSetterParameterDefinition("name", fromSimpleParameter("name").build()).build());
-
-    ComponentBuildingDefinition.Builder baseComponentDefinition =
-        baseDefinition.copy().withSetterParameterDefinition("eventCallback", fromChildConfiguration(EventCallback.class).build())
-            .withSetterParameterDefinition("returnData", fromChildConfiguration(Object.class).build())
-            .withSetterParameterDefinition("throwException", fromSimpleParameter("throwException").build())
-            .withSetterParameterDefinition("logMessageDetails", fromSimpleParameter("logMessageDetails").build())
-            .withSetterParameterDefinition("doInboundTransform", fromSimpleParameter("doInboundTransform").build())
-            .withSetterParameterDefinition("exceptionToThrow", fromSimpleParameter("exceptionToThrow").build())
-            .withSetterParameterDefinition("exceptionText", fromSimpleParameter("exceptionText").build())
-            .withSetterParameterDefinition("enableMessageHistory", fromSimpleParameter("enableMessageHistory").build())
-            .withSetterParameterDefinition("enableNotifications", fromSimpleParameter("enableNotifications").build())
-            .withSetterParameterDefinition("appendString", fromSimpleParameter("appendString").build())
-            .withSetterParameterDefinition("waitTime", fromSimpleParameter("waitTime").build())
-            .withSetterParameterDefinition("id", fromSimpleParameter("id").build())
-            .withSetterParameterDefinition("muleContext", fromReferenceObject(MuleContext.class).build());
-
-    componentBuildingDefinitions
-        .add(baseComponentDefinition.copy().withIdentifier("component").withTypeDefinition(fromType(MessageProcessor.class))
-            .withObjectFactoryType(FunctionalComponentObjectFactory.class).build());
-
-    componentBuildingDefinitions.add(baseComponentDefinition.copy().withIdentifier("web-service-component")
-        .withObjectFactoryType(TestFunctionalComponentObjectFactory.class).withTypeDefinition(fromType(MessageProcessor.class))
-        .build());
-
-    componentBuildingDefinitions.add(baseDefinition.copy().withIdentifier("return-data")
-        .withTypeDefinition(fromType(Object.class)).withObjectFactoryType(ReturnDataObjectFactory.class)
-        .withSetterParameterDefinition("file", fromSimpleParameter("file").build())
-        .withSetterParameterDefinition("content", fromTextContent().build()).build());
-
-    componentBuildingDefinitions
-        .add(baseDefinition.copy().withIdentifier("callback").withTypeDefinition(fromConfigurationAttribute("class")).build());
-
-    componentBuildingDefinitions.add(getTransformerBaseBuilderForClass(NoActionTransformer.class).withNamespace(TEST_NAMESPACE)
-        .withIdentifier("no-action-transformer").build());
-
-    componentBuildingDefinitions
-        .add(baseDefinition.copy().withIdentifier("assert").withTypeDefinition(fromType(AssertionMessageProcessor.class))
-            .withSetterParameterDefinition("expression", fromSimpleParameter("expression").build())
-            .withSetterParameterDefinition("message", fromSimpleParameter("message").build())
-            .withSetterParameterDefinition("count", fromSimpleParameter("count").build()).build());
-
-    componentBuildingDefinitions.add(baseDefinition.copy().withIdentifier("invocation-counter")
-        .withTypeDefinition(fromType(InvocationCountMessageProcessor.class))
-        .withSetterParameterDefinition("name", fromSimpleParameter("name").build()).build());
-
-    componentBuildingDefinitions.add(baseDefinition.copy().withIdentifier("assert-intercepting")
-        .withTypeDefinition(fromType(ResponseAssertionMessageProcessor.class))
-        .withSetterParameterDefinition("responseExpression", fromSimpleParameter("responseExpression").build())
-        .withSetterParameterDefinition("responseCount", fromSimpleParameter("responseCount").build())
-        .withSetterParameterDefinition("responseSameThread", fromSimpleParameter("responseSameThread").build()).build());
-
-    componentBuildingDefinitions.add(baseDefinition.copy().withIdentifier("non-blocking-processor")
-        .withTypeDefinition(fromType(TestNonBlockingProcessor.class)).build());
-
-    return componentBuildingDefinitions;
-  }
-=======
 public class TestComponentBuildingDefinitionProvider implements ComponentBuildingDefinitionProvider
 {
 
@@ -149,7 +76,7 @@
                                                  .withTypeDefinition(fromType(MessageProcessor.class))
                                                  .withObjectFactoryType(FunctionalComponentObjectFactory.class)
                                                  .build());
-        
+
         componentBuildingDefinitions.add(baseComponentDefinition.copy()
                                                  .withIdentifier("web-service-component")
                                                  .withObjectFactoryType(TestFunctionalComponentObjectFactory.class)
@@ -202,5 +129,4 @@
 
         return componentBuildingDefinitions;
     }
->>>>>>> d4165afe
 }