--- conflicted
+++ resolved
@@ -9,26 +9,22 @@
  */
 package org.mule.test.integration;
 
-<<<<<<< HEAD
+import org.mule.api.config.MuleProperties;
+import org.mule.api.store.ObjectStore;
+import org.mule.api.store.ObjectStoreManager;
+import org.mule.config.spring.factories.WatermarkFactoryBean;
 import org.mule.api.MuleEvent;
 import org.mule.api.MuleException;
 import org.mule.api.processor.MessageProcessor;
 import org.mule.api.schedule.Scheduler;
 import org.mule.tck.junit4.FunctionalTestCase;
+import org.mule.transport.AbstractPollingMessageReceiver;
+import org.mule.transport.polling.MessageProcessorPollingConnector;
 import org.mule.transport.polling.PollingMessageSource;
 
 import java.util.ArrayList;
 import java.util.Collection;
 import java.util.List;
-=======
-import org.mule.api.config.MuleProperties;
-import org.mule.api.store.ObjectStore;
-import org.mule.api.store.ObjectStoreManager;
-import org.mule.config.spring.factories.WatermarkFactoryBean;
-import org.mule.tck.junit4.FunctionalTestCase;
-import org.mule.transport.AbstractPollingMessageReceiver;
-import org.mule.transport.polling.MessageProcessorPollingConnector;
->>>>>>> cd32f8e5
 
 import org.junit.Test;
 
@@ -38,6 +34,9 @@
 
 public class PollingTestCase extends FunctionalTestCase
 {
+    private static List<String> foo = new ArrayList<String>();
+    private static List<String> bar = new ArrayList<String>();
+    
     @Override
     protected String getConfigResources()
     {
@@ -50,7 +49,6 @@
     @Test
     public void testPolling() throws Exception
     {
-<<<<<<< HEAD
         Collection<Scheduler> schedulers = muleContext.getRegistry().lookupScheduler(PollingMessageSource.allPollSchedulers());
         assertEquals(3, schedulers.size());
 
@@ -71,10 +69,6 @@
                 assertEquals(s, "bar");
             }
         }
-=======
-        executePollOf("pollWithoutWatermark");
-        Thread.sleep(2000);
->>>>>>> cd32f8e5
     }
 
 
@@ -87,7 +81,105 @@
     @Test
     public void pollWithNoKeyInTheObjectStore() throws Exception
     {
-<<<<<<< HEAD
+        executePollOf("nameNotDefinedWatermarkObjectStoreFlow");
+        Thread.sleep(1000);
+        ObjectStore os = getDefaultObjectStore();
+        assertTrue(os.contains("test1"));
+        assertEquals("noKey", os.retrieve("test1"));
+    }
+
+    /**
+     * Pre: No object store, no update expression, no object store key present in the object store. The user
+     * changes the watermark value in the flow.
+     * Pos: The key is stored in the object store with the value that the user set
+     */
+    @Test
+    public void pollChangeKeyValueWithNoKeyInTheObjectStore() throws Exception
+    {
+        executePollOf("changeWatermarkWihtNotDefinedWatermarkObjectStoreFlow");
+        Thread.sleep(1000);
+        ObjectStore os = getDefaultObjectStore();
+        assertTrue(os.contains("test2"));
+        assertEquals("keyPresent", os.retrieve("test2"));
+    }
+
+    /**
+     * Pre: No object store, no update expression. The user changes the watermark value in the flow.
+     * Pos: The key is stored in the object store with the value that the user set  in the flow, the flow variable of the
+     * watermark that was present in the object store can be used in the flow.
+     */
+    @Test
+    public void pollUsingWatermark() throws Exception
+    {
+        getDefaultObjectStore().store("test3", "testValue");
+        executePollOf("usingWatermarkFlow");
+        Thread.sleep(2000);
+        ObjectStore os = getDefaultObjectStore();
+        assertTrue(os.contains("test3"));
+        assertEquals("keyPresent", os.retrieve("test3"));
+    }
+
+    /**
+     * Pre: The key is an expression
+     * Pos: The key is evaluated twice, at the beginning of the message source and at the end of the flow
+     */
+    @Test
+    public void watermarkWithKeyAsAnExpression() throws Exception
+    {
+        getDefaultObjectStore().store("test4", "testValue");
+        executePollOf("watermarkWithKeyAsAnExpression");
+        Thread.sleep(2000);
+        ObjectStore os = getDefaultObjectStore();
+        assertTrue(os.contains("test4"));
+        assertEquals("keyPresent", os.retrieve("test4"));
+    }
+
+
+    @Test
+    public void watermarkWithUpdateExpression() throws Exception
+    {
+        getDefaultObjectStore().store("test5", "testValue");
+        executePollOf("watermarkWithUpdateExpression");
+        Thread.sleep(2000);
+        ObjectStore os = getDefaultObjectStore();
+        assertTrue(os.contains("test5"));
+        assertEquals(Boolean.TRUE, os.retrieve("test5"));
+    }
+
+    @Test
+    public void watermarkWithAnnotations() throws Exception
+    {
+        getDefaultObjectStore().store("test", "testValue");
+        executePollOf("watermarkWithAnnotations");
+        Thread.sleep(2000);
+        ObjectStore os = getDefaultObjectStore();
+        assertTrue(os.contains("test6"));
+        assertEquals("keyPresent", os.retrieve("test6"));
+    }
+
+    private ObjectStore getDefaultObjectStore()
+    {
+        ObjectStoreManager mgr = (ObjectStoreManager) muleContext.getRegistry().get(MuleProperties.OBJECT_STORE_MANAGER);
+        return mgr.getObjectStore(WatermarkFactoryBean.MULE_WATERMARK_PARTITION);
+    }
+
+    private void executePollOf(String flowName) throws Exception
+    {
+        MessageProcessorPollingConnector connector = muleContext.getRegistry().lookupObject("connector.polling.mule.default");
+        AbstractPollingMessageReceiver messageReceiver = (AbstractPollingMessageReceiver) connector.lookupReceiver(flowName + "~");
+        messageReceiver.performPoll();
+    }
+
+    public static class FooComponent
+    {
+        public boolean process(String s)
+        {
+            return true;
+        }
+    }
+
+    public static class FooComponent
+    {
         public boolean process(String s)
         {
             try
@@ -109,102 +201,12 @@
             }
             return false;
         }
-=======
-        executePollOf("nameNotDefinedWatermarkObjectStoreFlow");
-        Thread.sleep(1000);
-        ObjectStore os = getDefaultObjectStore();
-        assertTrue(os.contains("test1"));
-        assertEquals("noKey", os.retrieve("test1"));
-    }
-
-    /**
-     * Pre: No object store, no update expression, no object store key present in the object store. The user
-     * changes the watermark value in the flow.
-     * Pos: The key is stored in the object store with the value that the user set
-     */
-    @Test
-    public void pollChangeKeyValueWithNoKeyInTheObjectStore() throws Exception
-    {
-        executePollOf("changeWatermarkWihtNotDefinedWatermarkObjectStoreFlow");
-        Thread.sleep(1000);
-        ObjectStore os = getDefaultObjectStore();
-        assertTrue(os.contains("test2"));
-        assertEquals("keyPresent", os.retrieve("test2"));
-    }
-
-    /**
-     * Pre: No object store, no update expression. The user changes the watermark value in the flow.
-     * Pos: The key is stored in the object store with the value that the user set  in the flow, the flow variable of the
-     * watermark that was present in the object store can be used in the flow.
-     */
-    @Test
-    public void pollUsingWatermark() throws Exception
-    {
-        getDefaultObjectStore().store("test3", "testValue");
-        executePollOf("usingWatermarkFlow");
-        Thread.sleep(2000);
-        ObjectStore os = getDefaultObjectStore();
-        assertTrue(os.contains("test3"));
-        assertEquals("keyPresent", os.retrieve("test3"));
->>>>>>> cd32f8e5
-    }
-
-    /**
-     * Pre: The key is an expression
-     * Pos: The key is evaluated twice, at the beginning of the message source and at the end of the flow
-     */
-    @Test
-    public void watermarkWithKeyAsAnExpression() throws Exception
-    {
-        getDefaultObjectStore().store("test4", "testValue");
-        executePollOf("watermarkWithKeyAsAnExpression");
-        Thread.sleep(2000);
-        ObjectStore os = getDefaultObjectStore();
-        assertTrue(os.contains("test4"));
-        assertEquals("keyPresent", os.retrieve("test4"));
-    }
-
-
-    @Test
-    public void watermarkWithUpdateExpression() throws Exception
-    {
-        getDefaultObjectStore().store("test5", "testValue");
-        executePollOf("watermarkWithUpdateExpression");
-        Thread.sleep(2000);
-        ObjectStore os = getDefaultObjectStore();
-        assertTrue(os.contains("test5"));
-        assertEquals(Boolean.TRUE, os.retrieve("test5"));
-    }
-
-    @Test
-    public void watermarkWithAnnotations() throws Exception
-    {
-        getDefaultObjectStore().store("test", "testValue");
-        executePollOf("watermarkWithAnnotations");
-        Thread.sleep(2000);
-        ObjectStore os = getDefaultObjectStore();
-        assertTrue(os.contains("test6"));
-        assertEquals("keyPresent", os.retrieve("test6"));
-    }
-
-    private ObjectStore getDefaultObjectStore()
-    {
-        ObjectStoreManager mgr = (ObjectStoreManager) muleContext.getRegistry().get(MuleProperties.OBJECT_STORE_MANAGER);
-        return mgr.getObjectStore(WatermarkFactoryBean.MULE_WATERMARK_PARTITION);
-    }
-
-    private void executePollOf(String flowName) throws Exception
-    {
-        MessageProcessorPollingConnector connector = muleContext.getRegistry().lookupObject("connector.polling.mule.default");
-        AbstractPollingMessageReceiver messageReceiver = (AbstractPollingMessageReceiver) connector.lookupReceiver(flowName + "~");
-        messageReceiver.performPoll();
-    }
-
-    public static class FooComponent
+    }
+
+    public static class BarComponent
     {
         public boolean process(String s)
         {
-<<<<<<< HEAD
             System.out.print(System.currentTimeMillis());
 
             synchronized (bar)
@@ -216,9 +218,6 @@
                 }
             }
             return false;
-=======
-            return true;
->>>>>>> cd32f8e5
         }
     }
   }