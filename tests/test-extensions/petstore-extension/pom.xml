<?xml version="1.0" encoding="UTF-8"?>
<project xmlns:xsi="http://www.w3.org/2001/XMLSchema-instance"
         xmlns="http://maven.apache.org/POM/4.0.0"
         xsi:schemaLocation="http://maven.apache.org/POM/4.0.0 http://maven.apache.org/xsd/maven-4.0.0.xsd">
    <modelVersion>4.0.0</modelVersion>

    <parent>
        <groupId>org.mule.tests</groupId>
        <artifactId>mule-test-extensions-parent</artifactId>
        <version>4.6.8-SNAPSHOT</version>
    </parent>

    <artifactId>mule-petstore-extension</artifactId>
    <packaging>jar</packaging>

    <name>Mule Petstore Test Extension</name>
    <description>A Mule extension for testing</description>

    <properties>
        <javaModuleName>org.mule.test.extension.petstore</javaModuleName>
        <testExtensionModelLoaderId>java</testExtensionModelLoaderId>
        <formatterConfigPath>../../../formatter.xml</formatterConfigPath>
<<<<<<< HEAD
        <muleSdkCompatibilityApi>0.10.1</muleSdkCompatibilityApi>
=======
        <muleSdkCompatibilityApi>0.10.0</muleSdkCompatibilityApi>
>>>>>>> 1a4bbf8f
    </properties>

    <dependencies>
        <dependency>
            <groupId>org.mule.sdk</groupId>
            <artifactId>mule-sdk-compatibility-api</artifactId>
            <version>${muleSdkCompatibilityApi}</version>
        </dependency>
    </dependencies>
</project><|MERGE_RESOLUTION|>--- conflicted
+++ resolved
@@ -20,11 +20,7 @@
         <javaModuleName>org.mule.test.extension.petstore</javaModuleName>
         <testExtensionModelLoaderId>java</testExtensionModelLoaderId>
         <formatterConfigPath>../../../formatter.xml</formatterConfigPath>
-<<<<<<< HEAD
-        <muleSdkCompatibilityApi>0.10.1</muleSdkCompatibilityApi>
-=======
         <muleSdkCompatibilityApi>0.10.0</muleSdkCompatibilityApi>
->>>>>>> 1a4bbf8f
     </properties>
 
     <dependencies>
