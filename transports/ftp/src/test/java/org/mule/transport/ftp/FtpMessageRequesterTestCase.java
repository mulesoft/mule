/*
 * Copyright (c) MuleSoft, Inc.  All rights reserved.  http://www.mulesoft.com
 * The software in this package is published under the terms of the CPAL v1.0
 * license, a copy of which has been included with this distribution in the
 * LICENSE.txt file.
 */
package org.mule.transport.ftp;

import static org.junit.Assert.assertEquals;
import static org.junit.Assert.assertNotNull;
import static org.junit.Assert.assertNull;
import org.mule.api.MuleMessage;
import org.mule.api.client.MuleClient;
import org.mule.api.transport.ReceiveException;

<<<<<<< HEAD
=======
import java.io.File;
import java.io.IOException;
import java.util.Arrays;
import java.util.Collection;

import org.junit.Assert;
>>>>>>> 966e058e
import org.junit.Test;

public class FtpMessageRequesterTestCase extends AbstractFtpServerTestCase
{
<<<<<<< HEAD
=======
    private static final String TEST_FILE_NAME = "test.txt";
    private static final String TEST_FILE_NAME_2 = "_test.txt";
    public FtpMessageRequesterTestCase(ConfigVariant variant, String configResources)
    {
        super(variant, configResources);
    }
>>>>>>> 966e058e

    @Override
    protected String getConfigFile()
    {
        return "ftp-message-requester-test.xml";
    }

    @Test
    public void testMessageRequester() throws Exception
    {
        createFileOnFtpServer(TEST_FILE_NAME);

        MuleClient client = muleContext.getClient();
        MuleMessage message = client.request(getMuleFtpEndpoint(), getTimeout());
        assertNotNull(message);
        assertEquals(TEST_MESSAGE, message.getPayloadAsString());

        // verify that the file was deleted
        MuleMessage message2 = client.request(getMuleFtpEndpoint(), getTimeout());
        assertNull(message2);
    }

    @Test
    public void testMessageRequesterForSingleFile() throws Exception
    {
        createFileOnFtpServer(TEST_FILE_NAME);
        
        MuleClient client = muleContext.getClient();
        MuleMessage message = client.request(getMuleFtpEndpoint() + File.separator + TEST_FILE_NAME, getTimeout());
        assertNotNull(message);
        assertEquals(TEST_MESSAGE, message.getPayloadAsString());
        assertEquals(TEST_FILE_NAME, message.getInboundProperty("originalFilename"));

        // verify that the file was deleted
        MuleMessage message2 = client.request(getMuleFtpEndpoint(), getTimeout());
        assertNull(message2);
    }

    @Test
    public void testMessageRequesterForSingleFileAmongMultipleFiles() throws Exception
    {
        createFileOnFtpServer(TEST_FILE_NAME);
        createFileOnFtpServer(TEST_FILE_NAME_2);
        
        MuleClient client = muleContext.getClient();
        MuleMessage message = client.request(getMuleFtpEndpoint() + File.separator + TEST_FILE_NAME, getTimeout());
        assertNotNull(message);
        assertEquals(TEST_MESSAGE, message.getPayloadAsString());
        assertEquals(TEST_FILE_NAME, message.getInboundProperty("originalFilename"));
        
        // retrieve file 2
        MuleMessage message2 = client.request(getMuleFtpEndpoint() + File.separator + TEST_FILE_NAME_2, getTimeout());
        assertNotNull(message2);
        assertEquals(TEST_MESSAGE, message2.getPayloadAsString());
        assertEquals(TEST_FILE_NAME_2, message2.getInboundProperty("originalFilename"));
        
        // verify that all the files were deleted
        MuleMessage message3 = client.request(getMuleFtpEndpoint(), getTimeout());
        assertNull(message3);
        
    }
    @Test
    public void testMessageRequesterForSingleFileThatDoesNotExist() throws Exception
    {
        createFileOnFtpServer(TEST_FILE_NAME);
        
        MuleClient client = muleContext.getClient();
        try{
            
            MuleMessage message = client.request(getMuleFtpEndpoint() + File.separator + TEST_FILE_NAME_2, getTimeout());
        } catch(Exception e){
            Assert.assertTrue(e instanceof ReceiveException);
        }
        
    }
}<|MERGE_RESOLUTION|>--- conflicted
+++ resolved
@@ -9,33 +9,23 @@
 import static org.junit.Assert.assertEquals;
 import static org.junit.Assert.assertNotNull;
 import static org.junit.Assert.assertNull;
+
 import org.mule.api.MuleMessage;
 import org.mule.api.client.MuleClient;
 import org.mule.api.transport.ReceiveException;
 
-<<<<<<< HEAD
-=======
 import java.io.File;
 import java.io.IOException;
 import java.util.Arrays;
 import java.util.Collection;
 
 import org.junit.Assert;
->>>>>>> 966e058e
 import org.junit.Test;
 
 public class FtpMessageRequesterTestCase extends AbstractFtpServerTestCase
 {
-<<<<<<< HEAD
-=======
     private static final String TEST_FILE_NAME = "test.txt";
     private static final String TEST_FILE_NAME_2 = "_test.txt";
-    public FtpMessageRequesterTestCase(ConfigVariant variant, String configResources)
-    {
-        super(variant, configResources);
-    }
->>>>>>> 966e058e
-
     @Override
     protected String getConfigFile()
     {
