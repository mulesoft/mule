/*
 * Copyright (c) MuleSoft, Inc.  All rights reserved.  http://www.mulesoft.com
 * The software in this package is published under the terms of the CPAL v1.0
 * license, a copy of which has been included with this distribution in the
 * LICENSE.txt file.
 */
package org.mule.transport.sftp;

<<<<<<< HEAD
<<<<<<< HEAD
<<<<<<< HEAD
<<<<<<< HEAD
import org.apache.commons.logging.Log;
import org.apache.commons.logging.LogFactory;
=======
import com.jcraft.jsch.SftpATTRS;
<<<<<<< HEAD
>>>>>>> 797ec72... SFTP supports comparator and reverse
=======
import com.jcraft.jsch.SftpATTRS;
import com.sun.xml.internal.xsom.impl.scd.Iterators;
>>>>>>> 12a456f... SFTP supports comparator and reverse
=======
=======
>>>>>>> 1684346... switch from String filename to FileDescriptor, containing all available file-information
import org.apache.commons.logging.Log;
import org.apache.commons.logging.LogFactory;
>>>>>>> 0a6b968... apply codestyle
=======
import org.apache.commons.logging.Log;
import org.apache.commons.logging.LogFactory;
>>>>>>> cd8940cc
import org.mule.api.endpoint.ImmutableEndpoint;
import org.mule.transport.sftp.notification.SftpNotifier;
import org.mule.util.FileUtils;

import java.io.File;
import java.io.FilenameFilter;
import java.io.IOException;
import java.io.InputStream;
<<<<<<< HEAD
import java.util.*;
<<<<<<< HEAD
=======

<<<<<<< HEAD
import org.apache.commons.logging.Log;
import org.apache.commons.logging.LogFactory;
>>>>>>> 12a456f... SFTP supports comparator and reverse
=======
import java.util.ArrayList;
import java.util.List;
<<<<<<< HEAD
import java.util.Map;
>>>>>>> 0a6b968... apply codestyle
=======
>>>>>>> 1684346... switch from String filename to FileDescriptor, containing all available file-information

=======
>>>>>>> cd8940cc
/**
 * Contains reusable methods not directly related to usage of the jsch sftp library
 * (they can be found in the class SftpClient).
 *
 * @author Magnus Larsson
 */
public class SftpReceiverRequesterUtil {
    private transient Log logger = LogFactory.getLog(getClass());

    private final SftpConnector connector;
    private final ImmutableEndpoint endpoint;
    private final FilenameFilter filenameFilter;
    private final SftpUtil sftpUtil;
    private final long fileAge;
    private final boolean checkFileAge;
    private final long sizeCheckDelayMs;

    public SftpReceiverRequesterUtil(ImmutableEndpoint endpoint) {
        this.endpoint = endpoint;
        this.connector = (SftpConnector) endpoint.getConnector();

        sftpUtil = new SftpUtil(endpoint);
        // Get size check parameter
        sizeCheckDelayMs = sftpUtil.getSizeCheckWaitTime();

        if (endpoint.getFilter() instanceof FilenameFilter) {
            this.filenameFilter = (FilenameFilter) endpoint.getFilter();
        } else {
            this.filenameFilter = null;
        }

        // Override the value from the Endpoint?
        if (endpoint.getProperty(SftpConnector.PROPERTY_FILE_AGE) != null) {
            checkFileAge = true;
            fileAge = Long.valueOf((String) endpoint.getProperty(SftpConnector.PROPERTY_FILE_AGE));
        } else {
            fileAge = connector.getFileAge();
            checkFileAge = connector.getCheckFileAge();
        }
        logger.debug("fileAge : " + fileAge);

    }

    // Get files in directory configured on the endpoint
<<<<<<< HEAD
<<<<<<< HEAD
<<<<<<< HEAD
    public List<FileDescriptor> getAvailableFiles(boolean onlyGetTheFirstOne) throws Exception {
=======
    public String[] getAvailableFiles(boolean onlyGetTheFirstOne) throws Exception {
>>>>>>> 0a6b968... apply codestyle
=======
    public List<FileDescriptor> getAvailableFiles(boolean onlyGetTheFirstOne) throws Exception {
>>>>>>> 1684346... switch from String filename to FileDescriptor, containing all available file-information
=======
    public List<FileDescriptor> getAvailableFiles(boolean onlyGetTheFirstOne) throws Exception {
>>>>>>> cd8940cc
        // This sftp client instance is only for checking available files. This
        // instance cannot be shared
        // with clients that retrieve files because of thread safety

        if (logger.isDebugEnabled()) {
            logger.debug("Checking files at endpoint " + endpoint.getEndpointURI());
        }

        SftpClient client = null;

        try {
            client = connector.createSftpClient(endpoint);

<<<<<<< HEAD
<<<<<<< HEAD
<<<<<<< HEAD
            final FileDescriptor[] files = client.getFileDescriptors();
=======
            long fileAge = connector.getFileAge();
            boolean checkFileAge = connector.getCheckFileAge();

            // Override the value from the Endpoint?
            if (endpoint.getProperty(SftpConnector.PROPERTY_FILE_AGE) != null) {
                checkFileAge = true;
                fileAge = Long.valueOf((String) endpoint.getProperty(SftpConnector.PROPERTY_FILE_AGE));
            }

            logger.debug("fileAge : " + fileAge);

            // Get size check parameter
            long sizeCheckDelayMs = sftpUtil.getSizeCheckWaitTime();

<<<<<<< HEAD
            String[] files = client.listFiles();
>>>>>>> 0a6b968... apply codestyle
=======
            final FtpFileDescriptor[] files = client.getFileDescriptors();
>>>>>>> 2e049a2... Introduce FileDescriptor for collecting SFTP-Files
=======
            final FileDescriptor[] files = client.getFileDescriptors();
>>>>>>> 1684346... switch from String filename to FileDescriptor, containing all available file-information
=======
            final FileDescriptor[] files = client.getFileDescriptors();
>>>>>>> cd8940cc

            // Only return files that have completely been written and match
            // fileExtension
            final List<FileDescriptor> completedFiles = new ArrayList<>(files.length);

<<<<<<< HEAD
<<<<<<< HEAD
<<<<<<< HEAD
            for (final FileDescriptor fileDesc : files) {

<<<<<<< HEAD
                final String file = fileDesc.getFilename();
=======
            for (String file : files) {
>>>>>>> 0a6b968... apply codestyle
=======
            for (FtpFileDescriptor fileDesc : files) {
=======
            for (final FileDescriptor fileDesc : files) {
>>>>>>> 1684346... switch from String filename to FileDescriptor, containing all available file-information

                final String file = fileDesc.getFilename();
>>>>>>> 2e049a2... Introduce FileDescriptor for collecting SFTP-Files
=======
            for (final FileDescriptor fileDesc : files) {

                final String file = fileDesc.getFilename();
>>>>>>> cd8940cc
                // Skip if no match.
                // Note, Mule also uses this filter. We use the filter here because
                // we don't want to
                // run the below tests (checkFileAge, sizeCheckDelayMs etc) for files
                // that Mule
                // later should have ignored. Thus this is an "early" filter so that
                // improves performance.
                if (filenameFilter != null && !filenameFilter.accept(null, file)) {
                    continue;
                }

<<<<<<< HEAD
<<<<<<< HEAD
<<<<<<< HEAD
                if (isFileCompleted(file, client)) {
                    completedFiles.add(fileDesc);
=======
                if (checkFileAge || sizeCheckDelayMs >= 0) {
                    // See if the file is still growing (either by age or size),
                    // leave it alone if it is
                    if (canProcessFile(file, client, fileAge, sizeCheckDelayMs)) {
                        // logger.debug("marking file [" + files[i] +
                        // "] as in transit.");
                        // client.rename(files[i], files[i] + ".transtit");
                        // completedFiles.add( files[i] + ".transtit" );
                        completedFiles.add(file);
                        if (onlyGetTheFirstOne) {
                            break;
                        }
                    }
                } else {
                    completedFiles.add(file);
>>>>>>> 0a6b968... apply codestyle
=======
                if (isFileCompleted(file, client)) {
                    completedFiles.add(fileDesc);
>>>>>>> 1684346... switch from String filename to FileDescriptor, containing all available file-information
=======
                if (isFileCompleted(file, client)) {
                    completedFiles.add(fileDesc);
>>>>>>> cd8940cc
                    if (onlyGetTheFirstOne) {
                        break;
                    }
                }
            }
<<<<<<< HEAD
<<<<<<< HEAD
<<<<<<< HEAD
            return completedFiles;
        } finally {
            if (client != null) {
                connector.releaseClient(endpoint, client);
            }
        }
    }

<<<<<<< HEAD
    private boolean isFileCompleted(final String file, SftpClient client) throws Exception {
        if (checkFileAge || sizeCheckDelayMs >= 0) {
            // See if the file is still growing (either by age or size),
            // leave it alone if it is
            return canProcessFile(file, client, fileAge, sizeCheckDelayMs);
        }
        return true;
    }

    public InputStream retrieveFile(String fileName, SftpNotifier notifier) throws Exception {
=======
    // sort a set of files by a comparator that gets access to to file-attributes
    public void sort(final String[] files, Comparator<Map.Entry<String, SftpATTRS>> comparator) throws Exception {

        SftpClient client = null;

        try
        {
            client = connector.createSftpClient(endpoint);

            final List<Map.Entry<String, SftpATTRS>> fileDescriptors = new ArrayList<Map.Entry<String, SftpATTRS>>(files.length);
            for (final String filename : files)
            {
                fileDescriptors.add(new java.util.AbstractMap.SimpleEntry<String, SftpATTRS>(filename, client.getAttr(filename)));
            }
            Collections.sort(fileDescriptors, comparator);
            int i = 0;
            for (final Map.Entry<String, SftpATTRS> descriptor : fileDescriptors) {
                files[i++] = descriptor.getKey();
            }
        }
        finally
        {
            if (client != null)
            {
=======
            return completedFiles.toArray(new String[completedFiles.size()]);
=======
            return completedFiles;
>>>>>>> 1684346... switch from String filename to FileDescriptor, containing all available file-information
        } finally {
            if (client != null) {
>>>>>>> 0a6b968... apply codestyle
=======
            return completedFiles;
        } finally {
            if (client != null) {
>>>>>>> cd8940cc
                connector.releaseClient(endpoint, client);
            }
        }

    }

    private boolean isFileCompleted(final String file, SftpClient client) throws Exception {
        if (checkFileAge || sizeCheckDelayMs >= 0) {
            // See if the file is still growing (either by age or size),
            // leave it alone if it is
            return canProcessFile(file, client, fileAge, sizeCheckDelayMs);
        }
        return true;
    }

<<<<<<< HEAD
<<<<<<< HEAD
    public InputStream retrieveFile(String fileName, SftpNotifier notifier) throws Exception
    {
>>>>>>> 797ec72... SFTP supports comparator and reverse
=======
    public InputStream retrieveFile(String fileName, SftpNotifier notifier) throws Exception {
>>>>>>> 0a6b968... apply codestyle
=======
    public InputStream retrieveFile(String fileName, SftpNotifier notifier) throws Exception {
>>>>>>> cd8940cc
        // Getting a new SFTP client dedicated to the SftpInputStream below
        SftpClient client = connector.createSftpClient(endpoint, notifier);

        // Check usage of tmpSendingDir
        String tmpSendingDir = sftpUtil.getTempDirInbound();
        if (tmpSendingDir != null) {
            // Check usage of unique names of files during transfer
            boolean addUniqueSuffix = sftpUtil.isUseTempFileTimestampSuffix();

            // TODO: is it possibly to move this to some kind of init method?
            client.createSftpDirIfNotExists(endpoint, tmpSendingDir);
            String tmpSendingFileName = tmpSendingDir + "/" + fileName;

            if (addUniqueSuffix) {
                tmpSendingFileName = sftpUtil.createUniqueSuffix(tmpSendingFileName);
            }
            String fullTmpSendingPath = endpoint.getEndpointURI().getPath() + "/" + tmpSendingFileName;

            if (logger.isDebugEnabled()) {
                logger.debug("Move " + fileName + " to " + fullTmpSendingPath);
            }
            client.rename(fileName, fullTmpSendingPath);
            fileName = tmpSendingFileName;
            if (logger.isDebugEnabled()) {
                logger.debug("Move done");
            }
        }

        // Archive functionality...
        String archive = sftpUtil.getArchiveDir();

        // Retrieve the file stream
        InputStream fileInputStream = client.retrieveFile(fileName);

        if (!"".equals(archive)) {
            String archiveTmpReceivingDir = sftpUtil.getArchiveTempReceivingDir();
            String archiveTmpSendingDir = sftpUtil.getArchiveTempSendingDir();

            InputStream is = new SftpInputStream(client, fileInputStream, fileName, connector.isAutoDelete(),
                    endpoint);

            // TODO ML FIX. Refactor to util-class...
            int idx = fileName.lastIndexOf('/');
            String fileNamePart = fileName.substring(idx + 1);

            // don't use new File() directly, see MULE-1112
            File archiveFile = FileUtils.newFile(archive, fileNamePart);

            // Should temp dirs be used when handling the archive file?
            if ("".equals(archiveTmpReceivingDir) || "".equals(archiveTmpSendingDir)) {
                return archiveFile(is, archiveFile);
            } else {
                return archiveFileUsingTempDirs(archive, archiveTmpReceivingDir, archiveTmpSendingDir, is,
                        fileNamePart, archiveFile);
            }
        }

        // This special InputStream closes the SftpClient when the stream is closed.
        // The stream will be materialized in a Message Dispatcher or Service
        // Component
        return new SftpInputStream(client, fileInputStream, fileName, connector.isAutoDelete(), endpoint);
    }

    private InputStream archiveFileUsingTempDirs(String archive,
                                                 String archiveTmpReceivingDir,
                                                 String archiveTmpSendingDir,
                                                 InputStream is,
                                                 String fileNamePart,
                                                 File archiveFile) throws IOException {

        File archiveTmpReceivingFolder = FileUtils.newFile(archive + '/' + archiveTmpReceivingDir);
        File archiveTmpReceivingFile = FileUtils.newFile(archive + '/' + archiveTmpReceivingDir, fileNamePart);
        if (!archiveTmpReceivingFolder.exists()) {
            if (logger.isInfoEnabled()) {
                logger.info("Creates " + archiveTmpReceivingFolder.getAbsolutePath());
            }
            if (!archiveTmpReceivingFolder.mkdirs())
                throw new IOException("Failed to create archive-tmp-receiving-folder: "
                        + archiveTmpReceivingFolder);
        }

        File archiveTmpSendingFolder = FileUtils.newFile(archive + '/' + archiveTmpSendingDir);
        File archiveTmpSendingFile = FileUtils.newFile(archive + '/' + archiveTmpSendingDir, fileNamePart);
        if (!archiveTmpSendingFolder.exists()) {
            if (logger.isInfoEnabled()) {
                logger.info("Creates " + archiveTmpSendingFolder.getAbsolutePath());
            }
            if (!archiveTmpSendingFolder.mkdirs())
                throw new IOException("Failed to create archive-tmp-sending-folder: "
                        + archiveTmpSendingFolder);
        }

        if (logger.isInfoEnabled()) {
            logger.info("Copy SftpInputStream to archiveTmpReceivingFile... "
                    + archiveTmpReceivingFile.getAbsolutePath());
        }
        sftpUtil.copyStreamToFile(is, archiveTmpReceivingFile);

        // TODO. ML FIX. Should be performed before the sftp:delete - operation, i.e.
        // in the SftpInputStream in the operation above...
        if (logger.isInfoEnabled()) {
            logger.info("Move archiveTmpReceivingFile (" + archiveTmpReceivingFile
                    + ") to archiveTmpSendingFile (" + archiveTmpSendingFile + ")...");
        }
        FileUtils.moveFile(archiveTmpReceivingFile, archiveTmpSendingFile);

        if (logger.isDebugEnabled()) {
            logger.debug("Return SftpFileArchiveInputStream for archiveTmpSendingFile ("
                    + archiveTmpSendingFile + ")...");
        }
        return new SftpFileArchiveInputStream(archiveTmpSendingFile, archiveFile);
    }

    private InputStream archiveFile(InputStream is, File archiveFile) throws IOException {
        File archiveFolder = FileUtils.newFile(archiveFile.getParentFile().getPath());
        if (!archiveFolder.exists()) {
            if (logger.isInfoEnabled()) {
                logger.info("Creates " + archiveFolder.getAbsolutePath());
            }
            if (!archiveFolder.mkdirs())
                throw new IOException("Failed to create archive-folder: " + archiveFolder);
        }

        if (logger.isInfoEnabled()) {
            logger.info("Copy SftpInputStream to archiveFile... " + archiveFile.getAbsolutePath());
        }
        sftpUtil.copyStreamToFile(is, archiveFile);

        if (logger.isDebugEnabled()) {
            logger.debug("*** Return SftpFileArchiveInputStream for archiveFile...");
        }
        return new SftpFileArchiveInputStream(archiveFile);
    }

    /**
     * Checks if the file has been changed.
     * <p/>
     * Note! This assumes that the time on both servers are synchronized!
     *
     * @param fileName         The file to check
<<<<<<< HEAD
<<<<<<< HEAD
<<<<<<< HEAD
     * @param client           instance of SftpClient
=======
     * @param client           instance of StftClient
>>>>>>> 0a6b968... apply codestyle
=======
     * @param client           instance of SftpClient
>>>>>>> 1684346... switch from String filename to FileDescriptor, containing all available file-information
=======
     * @param client           instance of SftpClient
>>>>>>> cd8940cc
     * @param fileAge          How old the file should be to be considered "old" and not
     *                         changed
     * @param sizeCheckDelayMs Wait time (in ms) between size-checks to determine if
     *                         a file is ready to be processed.
     * @return true if the file has changed
     * @throws Exception Error
     */
    protected boolean canProcessFile(String fileName, SftpClient client, long fileAge, long sizeCheckDelayMs)
            throws Exception {
        if (fileAge > 0 && !isOldFile(fileName, client, fileAge)) {
            return false;
        }

<<<<<<< HEAD
<<<<<<< HEAD
<<<<<<< HEAD
        return !(sizeCheckDelayMs > 0 && isSizeModified(fileName, client, sizeCheckDelayMs));
=======
        if (sizeCheckDelayMs > 0 && isSizeModified(fileName, client, sizeCheckDelayMs)) {
            return false;
        }
>>>>>>> 0a6b968... apply codestyle
=======
        return !(sizeCheckDelayMs > 0 && isSizeModified(fileName, client, sizeCheckDelayMs));
>>>>>>> 1684346... switch from String filename to FileDescriptor, containing all available file-information
=======
        return !(sizeCheckDelayMs > 0 && isSizeModified(fileName, client, sizeCheckDelayMs));
>>>>>>> cd8940cc

    }

    private boolean isSizeModified(String fileName, SftpClient client, long sizeCheckDelayMs) throws IOException, InterruptedException {
        try {
            if (logger.isDebugEnabled()) {
                logger.debug("Perform size check with a delay of: " + sizeCheckDelayMs + " ms.");
            }

            long fileSize1 = client.getSize(fileName);
            Thread.sleep(sizeCheckDelayMs);
            long fileSize2 = client.getSize(fileName);

            if (fileSize1 == fileSize2) {
                if (logger.isDebugEnabled()) {
                    logger.debug("File is stable (not growing), ready for retrieval: " + fileName);
                }
            } else {
                if (logger.isDebugEnabled()) {
                    logger.debug("File is growing, deferring retrieval: " + fileName);
                }
                return true;
            }
            return false;
        } catch (IOException e) {
            if (logger.isDebugEnabled()) {
                logger.debug(String.format("Cannot check if size of file '%s' was modified or not", fileName));
            }

            // Assumes the file size has changed
            return true;
        }
    }

    private boolean isOldFile(String fileName, SftpClient client, long fileAge) throws IOException {
        try {
            long lastModifiedTime = client.getLastModifiedTime(fileName);
            long now = System.currentTimeMillis();
            long diff = now - lastModifiedTime;

            // If the diff is negative it's a sign that the time on the test server
            // and the ftps-server is not synchronized
            if (diff < fileAge) {
                if (logger.isDebugEnabled()) {
                    logger.debug("The file has not aged enough yet, will return nothing for: " + fileName
                            + ". The file must be " + (fileAge - diff) + "ms older, was " + diff);
                }

                return false;
            }

            if (logger.isDebugEnabled()) {
                logger.debug("The file " + fileName + " has aged enough. Was " + diff);
            }
            return true;
        } catch (IOException e) {
            if (logger.isDebugEnabled()) {
                logger.debug(String.format("Cannot check if age of file '%s' is old enough", fileName));
            }

            // Assumes the file is not old enough
            return false;
        }
    }
}<|MERGE_RESOLUTION|>--- conflicted
+++ resolved
@@ -6,30 +6,8 @@
  */
 package org.mule.transport.sftp;
 
-<<<<<<< HEAD
-<<<<<<< HEAD
-<<<<<<< HEAD
-<<<<<<< HEAD
 import org.apache.commons.logging.Log;
 import org.apache.commons.logging.LogFactory;
-=======
-import com.jcraft.jsch.SftpATTRS;
-<<<<<<< HEAD
->>>>>>> 797ec72... SFTP supports comparator and reverse
-=======
-import com.jcraft.jsch.SftpATTRS;
-import com.sun.xml.internal.xsom.impl.scd.Iterators;
->>>>>>> 12a456f... SFTP supports comparator and reverse
-=======
-=======
->>>>>>> 1684346... switch from String filename to FileDescriptor, containing all available file-information
-import org.apache.commons.logging.Log;
-import org.apache.commons.logging.LogFactory;
->>>>>>> 0a6b968... apply codestyle
-=======
-import org.apache.commons.logging.Log;
-import org.apache.commons.logging.LogFactory;
->>>>>>> cd8940cc
 import org.mule.api.endpoint.ImmutableEndpoint;
 import org.mule.transport.sftp.notification.SftpNotifier;
 import org.mule.util.FileUtils;
@@ -38,26 +16,9 @@
 import java.io.FilenameFilter;
 import java.io.IOException;
 import java.io.InputStream;
-<<<<<<< HEAD
-import java.util.*;
-<<<<<<< HEAD
-=======
-
-<<<<<<< HEAD
-import org.apache.commons.logging.Log;
-import org.apache.commons.logging.LogFactory;
->>>>>>> 12a456f... SFTP supports comparator and reverse
-=======
 import java.util.ArrayList;
 import java.util.List;
-<<<<<<< HEAD
-import java.util.Map;
->>>>>>> 0a6b968... apply codestyle
-=======
->>>>>>> 1684346... switch from String filename to FileDescriptor, containing all available file-information
-
-=======
->>>>>>> cd8940cc
+
 /**
  * Contains reusable methods not directly related to usage of the jsch sftp library
  * (they can be found in the class SftpClient).
@@ -102,19 +63,7 @@
     }
 
     // Get files in directory configured on the endpoint
-<<<<<<< HEAD
-<<<<<<< HEAD
-<<<<<<< HEAD
     public List<FileDescriptor> getAvailableFiles(boolean onlyGetTheFirstOne) throws Exception {
-=======
-    public String[] getAvailableFiles(boolean onlyGetTheFirstOne) throws Exception {
->>>>>>> 0a6b968... apply codestyle
-=======
-    public List<FileDescriptor> getAvailableFiles(boolean onlyGetTheFirstOne) throws Exception {
->>>>>>> 1684346... switch from String filename to FileDescriptor, containing all available file-information
-=======
-    public List<FileDescriptor> getAvailableFiles(boolean onlyGetTheFirstOne) throws Exception {
->>>>>>> cd8940cc
         // This sftp client instance is only for checking available files. This
         // instance cannot be shared
         // with clients that retrieve files because of thread safety
@@ -128,65 +77,15 @@
         try {
             client = connector.createSftpClient(endpoint);
 
-<<<<<<< HEAD
-<<<<<<< HEAD
-<<<<<<< HEAD
             final FileDescriptor[] files = client.getFileDescriptors();
-=======
-            long fileAge = connector.getFileAge();
-            boolean checkFileAge = connector.getCheckFileAge();
-
-            // Override the value from the Endpoint?
-            if (endpoint.getProperty(SftpConnector.PROPERTY_FILE_AGE) != null) {
-                checkFileAge = true;
-                fileAge = Long.valueOf((String) endpoint.getProperty(SftpConnector.PROPERTY_FILE_AGE));
-            }
-
-            logger.debug("fileAge : " + fileAge);
-
-            // Get size check parameter
-            long sizeCheckDelayMs = sftpUtil.getSizeCheckWaitTime();
-
-<<<<<<< HEAD
-            String[] files = client.listFiles();
->>>>>>> 0a6b968... apply codestyle
-=======
-            final FtpFileDescriptor[] files = client.getFileDescriptors();
->>>>>>> 2e049a2... Introduce FileDescriptor for collecting SFTP-Files
-=======
-            final FileDescriptor[] files = client.getFileDescriptors();
->>>>>>> 1684346... switch from String filename to FileDescriptor, containing all available file-information
-=======
-            final FileDescriptor[] files = client.getFileDescriptors();
->>>>>>> cd8940cc
 
             // Only return files that have completely been written and match
             // fileExtension
             final List<FileDescriptor> completedFiles = new ArrayList<>(files.length);
 
-<<<<<<< HEAD
-<<<<<<< HEAD
-<<<<<<< HEAD
             for (final FileDescriptor fileDesc : files) {
 
-<<<<<<< HEAD
                 final String file = fileDesc.getFilename();
-=======
-            for (String file : files) {
->>>>>>> 0a6b968... apply codestyle
-=======
-            for (FtpFileDescriptor fileDesc : files) {
-=======
-            for (final FileDescriptor fileDesc : files) {
->>>>>>> 1684346... switch from String filename to FileDescriptor, containing all available file-information
-
-                final String file = fileDesc.getFilename();
->>>>>>> 2e049a2... Introduce FileDescriptor for collecting SFTP-Files
-=======
-            for (final FileDescriptor fileDesc : files) {
-
-                final String file = fileDesc.getFilename();
->>>>>>> cd8940cc
                 // Skip if no match.
                 // Note, Mule also uses this filter. We use the filter here because
                 // we don't want to
@@ -198,53 +97,22 @@
                     continue;
                 }
 
-<<<<<<< HEAD
-<<<<<<< HEAD
-<<<<<<< HEAD
                 if (isFileCompleted(file, client)) {
                     completedFiles.add(fileDesc);
-=======
-                if (checkFileAge || sizeCheckDelayMs >= 0) {
-                    // See if the file is still growing (either by age or size),
-                    // leave it alone if it is
-                    if (canProcessFile(file, client, fileAge, sizeCheckDelayMs)) {
-                        // logger.debug("marking file [" + files[i] +
-                        // "] as in transit.");
-                        // client.rename(files[i], files[i] + ".transtit");
-                        // completedFiles.add( files[i] + ".transtit" );
-                        completedFiles.add(file);
-                        if (onlyGetTheFirstOne) {
-                            break;
-                        }
-                    }
-                } else {
-                    completedFiles.add(file);
->>>>>>> 0a6b968... apply codestyle
-=======
-                if (isFileCompleted(file, client)) {
-                    completedFiles.add(fileDesc);
->>>>>>> 1684346... switch from String filename to FileDescriptor, containing all available file-information
-=======
-                if (isFileCompleted(file, client)) {
-                    completedFiles.add(fileDesc);
->>>>>>> cd8940cc
                     if (onlyGetTheFirstOne) {
                         break;
                     }
                 }
             }
-<<<<<<< HEAD
-<<<<<<< HEAD
-<<<<<<< HEAD
             return completedFiles;
         } finally {
             if (client != null) {
                 connector.releaseClient(endpoint, client);
             }
         }
-    }
-
-<<<<<<< HEAD
+
+    }
+
     private boolean isFileCompleted(final String file, SftpClient client) throws Exception {
         if (checkFileAge || sizeCheckDelayMs >= 0) {
             // See if the file is still growing (either by age or size),
@@ -255,70 +123,6 @@
     }
 
     public InputStream retrieveFile(String fileName, SftpNotifier notifier) throws Exception {
-=======
-    // sort a set of files by a comparator that gets access to to file-attributes
-    public void sort(final String[] files, Comparator<Map.Entry<String, SftpATTRS>> comparator) throws Exception {
-
-        SftpClient client = null;
-
-        try
-        {
-            client = connector.createSftpClient(endpoint);
-
-            final List<Map.Entry<String, SftpATTRS>> fileDescriptors = new ArrayList<Map.Entry<String, SftpATTRS>>(files.length);
-            for (final String filename : files)
-            {
-                fileDescriptors.add(new java.util.AbstractMap.SimpleEntry<String, SftpATTRS>(filename, client.getAttr(filename)));
-            }
-            Collections.sort(fileDescriptors, comparator);
-            int i = 0;
-            for (final Map.Entry<String, SftpATTRS> descriptor : fileDescriptors) {
-                files[i++] = descriptor.getKey();
-            }
-        }
-        finally
-        {
-            if (client != null)
-            {
-=======
-            return completedFiles.toArray(new String[completedFiles.size()]);
-=======
-            return completedFiles;
->>>>>>> 1684346... switch from String filename to FileDescriptor, containing all available file-information
-        } finally {
-            if (client != null) {
->>>>>>> 0a6b968... apply codestyle
-=======
-            return completedFiles;
-        } finally {
-            if (client != null) {
->>>>>>> cd8940cc
-                connector.releaseClient(endpoint, client);
-            }
-        }
-
-    }
-
-    private boolean isFileCompleted(final String file, SftpClient client) throws Exception {
-        if (checkFileAge || sizeCheckDelayMs >= 0) {
-            // See if the file is still growing (either by age or size),
-            // leave it alone if it is
-            return canProcessFile(file, client, fileAge, sizeCheckDelayMs);
-        }
-        return true;
-    }
-
-<<<<<<< HEAD
-<<<<<<< HEAD
-    public InputStream retrieveFile(String fileName, SftpNotifier notifier) throws Exception
-    {
->>>>>>> 797ec72... SFTP supports comparator and reverse
-=======
-    public InputStream retrieveFile(String fileName, SftpNotifier notifier) throws Exception {
->>>>>>> 0a6b968... apply codestyle
-=======
-    public InputStream retrieveFile(String fileName, SftpNotifier notifier) throws Exception {
->>>>>>> cd8940cc
         // Getting a new SFTP client dedicated to the SftpInputStream below
         SftpClient client = connector.createSftpClient(endpoint, notifier);
 
@@ -459,19 +263,7 @@
      * Note! This assumes that the time on both servers are synchronized!
      *
      * @param fileName         The file to check
-<<<<<<< HEAD
-<<<<<<< HEAD
-<<<<<<< HEAD
      * @param client           instance of SftpClient
-=======
-     * @param client           instance of StftClient
->>>>>>> 0a6b968... apply codestyle
-=======
-     * @param client           instance of SftpClient
->>>>>>> 1684346... switch from String filename to FileDescriptor, containing all available file-information
-=======
-     * @param client           instance of SftpClient
->>>>>>> cd8940cc
      * @param fileAge          How old the file should be to be considered "old" and not
      *                         changed
      * @param sizeCheckDelayMs Wait time (in ms) between size-checks to determine if
@@ -485,22 +277,7 @@
             return false;
         }
 
-<<<<<<< HEAD
-<<<<<<< HEAD
-<<<<<<< HEAD
         return !(sizeCheckDelayMs > 0 && isSizeModified(fileName, client, sizeCheckDelayMs));
-=======
-        if (sizeCheckDelayMs > 0 && isSizeModified(fileName, client, sizeCheckDelayMs)) {
-            return false;
-        }
->>>>>>> 0a6b968... apply codestyle
-=======
-        return !(sizeCheckDelayMs > 0 && isSizeModified(fileName, client, sizeCheckDelayMs));
->>>>>>> 1684346... switch from String filename to FileDescriptor, containing all available file-information
-=======
-        return !(sizeCheckDelayMs > 0 && isSizeModified(fileName, client, sizeCheckDelayMs));
->>>>>>> cd8940cc
-
     }
 
     private boolean isSizeModified(String fileName, SftpClient client, long sizeCheckDelayMs) throws IOException, InterruptedException {
