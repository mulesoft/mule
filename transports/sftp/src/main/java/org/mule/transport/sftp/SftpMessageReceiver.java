/*
 * Copyright (c) MuleSoft, Inc.  All rights reserved.  http://www.mulesoft.com
 * The software in this package is published under the terms of the CPAL v1.0
 * license, a copy of which has been included with this distribution in the
 * LICENSE.txt file.
 */
package org.mule.transport.sftp;

<<<<<<< HEAD
<<<<<<< HEAD
<<<<<<< HEAD
<<<<<<< HEAD
=======
import com.jcraft.jsch.SftpATTRS;
>>>>>>> 797ec72... SFTP supports comparator and reverse
=======
import com.jcraft.jsch.SftpATTRS;
>>>>>>> 12a456f... SFTP supports comparator and reverse
=======
>>>>>>> 1684346... switch from String filename to FileDescriptor, containing all available file-information
=======
>>>>>>> cd8940cc
import org.apache.commons.collections.comparators.ReverseComparator;
import org.mule.api.MessagingException;
import org.mule.api.MuleEvent;
import org.mule.api.MuleMessage;
import org.mule.api.construct.FlowConstruct;
import org.mule.api.endpoint.InboundEndpoint;
import org.mule.api.execution.ExecutionCallback;
import org.mule.api.execution.ExecutionTemplate;
import org.mule.api.lifecycle.CreateException;
import org.mule.api.lifecycle.InitialisationException;
import org.mule.api.transport.PropertyScope;
import org.mule.construct.Flow;
import org.mule.processor.strategy.SynchronousProcessingStrategy;
import org.mule.transport.AbstractPollingMessageReceiver;
import org.mule.transport.sftp.notification.SftpNotifier;
import org.mule.util.lock.LockFactory;

import java.io.InputStream;
<<<<<<< HEAD
<<<<<<< HEAD
<<<<<<< HEAD
import java.util.Arrays;
import java.util.Collections;
import java.util.Comparator;
import java.util.List;
<<<<<<< HEAD
=======
import java.util.*;
>>>>>>> 797ec72... SFTP supports comparator and reverse
=======
import java.util.*;
>>>>>>> 12a456f... SFTP supports comparator and reverse
=======
import java.util.Arrays;
import java.util.Collections;
import java.util.Comparator;
<<<<<<< HEAD
import java.util.Map;
>>>>>>> 0a6b968... apply codestyle
=======
import java.util.List;
>>>>>>> 1684346... switch from String filename to FileDescriptor, containing all available file-information
=======
>>>>>>> cd8940cc
import java.util.concurrent.TimeUnit;
import java.util.concurrent.locks.Lock;

/**
 * <code>SftpMessageReceiver</code> polls and receives files from an sftp service
 * using jsch. This receiver produces an InputStream payload, which can be
 * materialized in a MessageDispatcher or Component.
 */
<<<<<<< HEAD
<<<<<<< HEAD
<<<<<<< HEAD
public class SftpMessageReceiver extends AbstractPollingMessageReceiver {
=======
public class SftpMessageReceiver extends AbstractPollingMessageReceiver
{
<<<<<<< HEAD
>>>>>>> 797ec72... SFTP supports comparator and reverse
=======
>>>>>>> 12a456f... SFTP supports comparator and reverse
=======
public class SftpMessageReceiver extends AbstractPollingMessageReceiver {
>>>>>>> 0a6b968... apply codestyle
=======
public class SftpMessageReceiver extends AbstractPollingMessageReceiver {
>>>>>>> cd8940cc
    public static final String COMPARATOR_CLASS_NAME_PROPERTY = "comparator";
    public static final String COMPARATOR_REVERSE_ORDER_PROPERTY = "reverseOrder";

    private SftpReceiverRequesterUtil sftpRRUtil = null;
    private LockFactory lockFactory;
    private boolean poolOnPrimaryInstanceOnly;

    public SftpMessageReceiver(SftpConnector connector,
                               FlowConstruct flow,
                               InboundEndpoint endpoint,
                               long frequency) throws CreateException {
        super(connector, flow, endpoint);

        this.setFrequency(frequency);

        sftpRRUtil = createSftpReceiverRequesterUtil(endpoint);
    }

    protected SftpReceiverRequesterUtil createSftpReceiverRequesterUtil(InboundEndpoint endpoint) {
        return new SftpReceiverRequesterUtil(endpoint);
    }

    public SftpMessageReceiver(SftpConnector connector, FlowConstruct flow, InboundEndpoint endpoint) throws CreateException {
        this(connector, flow, endpoint, DEFAULT_POLL_FREQUENCY);
    }

    public void poll() throws Exception {
        if (logger.isDebugEnabled()) {
            logger.debug("Polling. Called at endpoint " + endpoint.getEndpointURI());
        }
        try {
<<<<<<< HEAD
<<<<<<< HEAD
<<<<<<< HEAD
            List<FileDescriptor> files = sftpRRUtil.getAvailableFiles(false);

            if (files.isEmpty()) {
=======
            String[] files = sftpRRUtil.getAvailableFiles(false);

            if (files.length == 0) {
>>>>>>> 0a6b968... apply codestyle
=======
            List<FileDescriptor> files = sftpRRUtil.getAvailableFiles(false);

            if (files.isEmpty()) {
>>>>>>> 1684346... switch from String filename to FileDescriptor, containing all available file-information
=======
            List<FileDescriptor> files = sftpRRUtil.getAvailableFiles(false);

            if (files.isEmpty()) {
>>>>>>> cd8940cc
                if (logger.isDebugEnabled()) {
                    logger.debug("Polling. No matching files found at endpoint " + endpoint.getEndpointURI());
                }
            } else {
                if (logger.isDebugEnabled()) {
<<<<<<< HEAD
<<<<<<< HEAD
<<<<<<< HEAD
=======
>>>>>>> cd8940cc
                    logger.debug("Polling. " + files.size() + " files found at " + endpoint.getEndpointURI()
                            + ":" + Arrays.toString(files.toArray()));
                }

                final Comparator<FileDescriptor> comparator = getComparator();
                if (comparator != null) {
                    Collections.sort(files, comparator);
<<<<<<< HEAD
                }

<<<<<<< HEAD

                for (final FileDescriptor file : files) {
                    if (getLifecycleState().isStopping()) {
=======
                final Comparator<Map.Entry<String, SftpATTRS>> comparator = getComparator();
                if (comparator != null)
                {
                    sftpRRUtil.sort(files, comparator);
=======
                    logger.debug("Polling. " + files.length + " files found at " + endpoint.getEndpointURI()
                            + ":" + Arrays.toString(files));
>>>>>>> 0a6b968... apply codestyle
                }

<<<<<<< HEAD
=======
                final Comparator<Map.Entry<String, SftpATTRS>> comparator = getComparator();
=======
                    logger.debug("Polling. " + files.size() + " files found at " + endpoint.getEndpointURI()
                            + ":" + Arrays.toString(files.toArray()));
                }

                final Comparator<FileDescriptor> comparator = getComparator();
>>>>>>> 1684346... switch from String filename to FileDescriptor, containing all available file-information
                if (comparator != null) {
                    Collections.sort(files, comparator);
                }

>>>>>>> 12a456f... SFTP supports comparator and reverse

<<<<<<< HEAD
<<<<<<< HEAD
                for (String file : files)
                {
                    if (getLifecycleState().isStopping())
                    {
>>>>>>> 797ec72... SFTP supports comparator and reverse
=======
                for (String file : files) {
=======
                for (final FileDescriptor file : files) {
>>>>>>> 1684346... switch from String filename to FileDescriptor, containing all available file-information
                    if (getLifecycleState().isStopping()) {
>>>>>>> 0a6b968... apply codestyle
=======
                }


                for (final FileDescriptor file : files) {
                    if (getLifecycleState().isStopping()) {
>>>>>>> cd8940cc
                        break;
                    }
                    Lock fileLock = lockFactory.createLock(connector.getName() + file);
                    if (fileLock.tryLock(10, TimeUnit.MILLISECONDS)) {
                        try {
<<<<<<< HEAD
<<<<<<< HEAD
<<<<<<< HEAD
                            routeFile(file.getFilename());
=======
                            routeFile(file);
>>>>>>> 0a6b968... apply codestyle
=======
                            routeFile(file.getFilename());
>>>>>>> 1684346... switch from String filename to FileDescriptor, containing all available file-information
=======
                            routeFile(file.getFilename());
>>>>>>> cd8940cc
                        } catch (Exception e) {
                            fileLock.unlock();
                        }
                    }
                }
                if (logger.isDebugEnabled()) {
<<<<<<< HEAD
<<<<<<< HEAD
<<<<<<< HEAD
                    logger.debug("Polling. Routed all " + files.size() + " files found at "
=======
                    logger.debug("Polling. Routed all " + files.length + " files found at "
>>>>>>> 0a6b968... apply codestyle
=======
                    logger.debug("Polling. Routed all " + files.size() + " files found at "
>>>>>>> 1684346... switch from String filename to FileDescriptor, containing all available file-information
=======
                    logger.debug("Polling. Routed all " + files.size() + " files found at "
>>>>>>> cd8940cc
                            + endpoint.getEndpointURI());
                }
            }
        } catch (MessagingException e) {
            //Already handled by TransactionTemplate
        } catch (Exception e) {
            logger.error("Error in poll", e);
            getEndpoint().getMuleContext().getExceptionListener().handleException(e);
            throw e;
        }
    }

<<<<<<< HEAD
<<<<<<< HEAD
<<<<<<< HEAD
<<<<<<< HEAD
=======
>>>>>>> cd8940cc
    private Comparator<FileDescriptor> getComparator() throws Exception {

        Object comparatorClassName = getEndpoint().getProperty(COMPARATOR_CLASS_NAME_PROPERTY);
        if (comparatorClassName != null) {
            Object reverseProperty = this.getEndpoint().getProperty(COMPARATOR_REVERSE_ORDER_PROPERTY);
            boolean reverse = false;
            if (reverseProperty != null) {
                reverse = Boolean.valueOf((String) reverseProperty);
            }

            Class<?> clazz = Class.forName(comparatorClassName.toString());
            Comparator<?> comparator = (Comparator<?>) clazz.newInstance();
            return reverse ? new ReverseComparator(comparator) : comparator;
        }
        return null;
<<<<<<< HEAD
=======
=======
>>>>>>> 12a456f... SFTP supports comparator and reverse
    private Comparator<Map.Entry<String, SftpATTRS>> getComparator() throws Exception {
=======
    private Comparator<FileDescriptor> getComparator() throws Exception {
>>>>>>> 1684346... switch from String filename to FileDescriptor, containing all available file-information

        Object comparatorClassName = getEndpoint().getProperty(COMPARATOR_CLASS_NAME_PROPERTY);
        if (comparatorClassName != null) {
            Object reverseProperty = this.getEndpoint().getProperty(COMPARATOR_REVERSE_ORDER_PROPERTY);
            boolean reverse = false;
            if (reverseProperty != null) {
                reverse = Boolean.valueOf((String) reverseProperty);
            }
<<<<<<< HEAD
            return null;
<<<<<<< HEAD
>>>>>>> 797ec72... SFTP supports comparator and reverse
=======
>>>>>>> 12a456f... SFTP supports comparator and reverse
=======

            Class<?> clazz = Class.forName(comparatorClassName.toString());
            Comparator<?> comparator = (Comparator<?>) clazz.newInstance();
            return reverse ? new ReverseComparator(comparator) : comparator;
        }
        return null;
>>>>>>> 0a6b968... apply codestyle
=======
>>>>>>> cd8940cc
    }

    @Override
    protected void doInitialise() throws InitialisationException {
        this.lockFactory = getEndpoint().getMuleContext().getLockFactory();
        boolean synchronousProcessing = false;
        if (getFlowConstruct() instanceof Flow) {
            synchronousProcessing = ((Flow) getFlowConstruct()).getProcessingStrategy() instanceof SynchronousProcessingStrategy;
        }
        this.poolOnPrimaryInstanceOnly = Boolean.valueOf(System.getProperty("mule.transport.sftp.singlepollinstance", "false")) || !synchronousProcessing;
    }

    @Override
    protected boolean pollOnPrimaryInstanceOnly() {
        return poolOnPrimaryInstanceOnly;
    }

    protected void routeFile(final String path) throws Exception {
        ExecutionTemplate<MuleEvent> executionTemplate = createExecutionTemplate();
        executionTemplate.execute(new ExecutionCallback<MuleEvent>() {
            @Override
            public MuleEvent process() throws Exception {
                // A bit tricky initialization of the notifier in this case since we don't
                // have access to the message yet...
                SftpNotifier notifier = new SftpNotifier((SftpConnector) connector, createNullMuleMessage(),
                        endpoint, flowConstruct.getName());

                InputStream inputStream = sftpRRUtil.retrieveFile(path, notifier);

                if (logger.isDebugEnabled()) {
                    logger.debug("Routing file: " + path);
                }

                MuleMessage message = createMuleMessage(inputStream);

                message.setProperty(SftpConnector.PROPERTY_FILENAME, path, PropertyScope.INBOUND);
                message.setProperty(SftpConnector.PROPERTY_ORIGINAL_FILENAME, path, PropertyScope.INBOUND);

                // Now we have access to the message, update the notifier with the message
                notifier.setMessage(message);
                routeMessage(message);

                if (logger.isDebugEnabled()) {
                    logger.debug("Routed file: " + path);
                }
                return null;
            }
        });
    }

    /**
     * SFTP-35
     */
    @Override
    protected MuleMessage handleUnacceptedFilter(MuleMessage message) {
        logger.debug("the filter said no, now trying to close the payload stream");
        try {
            final SftpInputStream payload = (SftpInputStream) message.getPayload();
            payload.close();
        } catch (Exception e) {
            logger.debug("unable to close payload stream", e);
        }
        return super.handleUnacceptedFilter(message);
    }

    public void doConnect() throws Exception {
        // no op
    }

    public void doDisconnect() throws Exception {
        // no op
    }

    protected void doDispose() {
        // no op
    }
}<|MERGE_RESOLUTION|>--- conflicted
+++ resolved
@@ -6,20 +6,6 @@
  */
 package org.mule.transport.sftp;
 
-<<<<<<< HEAD
-<<<<<<< HEAD
-<<<<<<< HEAD
-<<<<<<< HEAD
-=======
-import com.jcraft.jsch.SftpATTRS;
->>>>>>> 797ec72... SFTP supports comparator and reverse
-=======
-import com.jcraft.jsch.SftpATTRS;
->>>>>>> 12a456f... SFTP supports comparator and reverse
-=======
->>>>>>> 1684346... switch from String filename to FileDescriptor, containing all available file-information
-=======
->>>>>>> cd8940cc
 import org.apache.commons.collections.comparators.ReverseComparator;
 import org.mule.api.MessagingException;
 import org.mule.api.MuleEvent;
@@ -38,32 +24,10 @@
 import org.mule.util.lock.LockFactory;
 
 import java.io.InputStream;
-<<<<<<< HEAD
-<<<<<<< HEAD
-<<<<<<< HEAD
 import java.util.Arrays;
 import java.util.Collections;
 import java.util.Comparator;
 import java.util.List;
-<<<<<<< HEAD
-=======
-import java.util.*;
->>>>>>> 797ec72... SFTP supports comparator and reverse
-=======
-import java.util.*;
->>>>>>> 12a456f... SFTP supports comparator and reverse
-=======
-import java.util.Arrays;
-import java.util.Collections;
-import java.util.Comparator;
-<<<<<<< HEAD
-import java.util.Map;
->>>>>>> 0a6b968... apply codestyle
-=======
-import java.util.List;
->>>>>>> 1684346... switch from String filename to FileDescriptor, containing all available file-information
-=======
->>>>>>> cd8940cc
 import java.util.concurrent.TimeUnit;
 import java.util.concurrent.locks.Lock;
 
@@ -72,23 +36,7 @@
  * using jsch. This receiver produces an InputStream payload, which can be
  * materialized in a MessageDispatcher or Component.
  */
-<<<<<<< HEAD
-<<<<<<< HEAD
-<<<<<<< HEAD
 public class SftpMessageReceiver extends AbstractPollingMessageReceiver {
-=======
-public class SftpMessageReceiver extends AbstractPollingMessageReceiver
-{
-<<<<<<< HEAD
->>>>>>> 797ec72... SFTP supports comparator and reverse
-=======
->>>>>>> 12a456f... SFTP supports comparator and reverse
-=======
-public class SftpMessageReceiver extends AbstractPollingMessageReceiver {
->>>>>>> 0a6b968... apply codestyle
-=======
-public class SftpMessageReceiver extends AbstractPollingMessageReceiver {
->>>>>>> cd8940cc
     public static final String COMPARATOR_CLASS_NAME_PROPERTY = "comparator";
     public static final String COMPARATOR_REVERSE_ORDER_PROPERTY = "reverseOrder";
 
@@ -120,37 +68,14 @@
             logger.debug("Polling. Called at endpoint " + endpoint.getEndpointURI());
         }
         try {
-<<<<<<< HEAD
-<<<<<<< HEAD
-<<<<<<< HEAD
             List<FileDescriptor> files = sftpRRUtil.getAvailableFiles(false);
 
             if (files.isEmpty()) {
-=======
-            String[] files = sftpRRUtil.getAvailableFiles(false);
-
-            if (files.length == 0) {
->>>>>>> 0a6b968... apply codestyle
-=======
-            List<FileDescriptor> files = sftpRRUtil.getAvailableFiles(false);
-
-            if (files.isEmpty()) {
->>>>>>> 1684346... switch from String filename to FileDescriptor, containing all available file-information
-=======
-            List<FileDescriptor> files = sftpRRUtil.getAvailableFiles(false);
-
-            if (files.isEmpty()) {
->>>>>>> cd8940cc
                 if (logger.isDebugEnabled()) {
                     logger.debug("Polling. No matching files found at endpoint " + endpoint.getEndpointURI());
                 }
             } else {
                 if (logger.isDebugEnabled()) {
-<<<<<<< HEAD
-<<<<<<< HEAD
-<<<<<<< HEAD
-=======
->>>>>>> cd8940cc
                     logger.debug("Polling. " + files.size() + " files found at " + endpoint.getEndpointURI()
                             + ":" + Arrays.toString(files.toArray()));
                 }
@@ -158,98 +83,23 @@
                 final Comparator<FileDescriptor> comparator = getComparator();
                 if (comparator != null) {
                     Collections.sort(files, comparator);
-<<<<<<< HEAD
-                }
-
-<<<<<<< HEAD
+                }
 
                 for (final FileDescriptor file : files) {
                     if (getLifecycleState().isStopping()) {
-=======
-                final Comparator<Map.Entry<String, SftpATTRS>> comparator = getComparator();
-                if (comparator != null)
-                {
-                    sftpRRUtil.sort(files, comparator);
-=======
-                    logger.debug("Polling. " + files.length + " files found at " + endpoint.getEndpointURI()
-                            + ":" + Arrays.toString(files));
->>>>>>> 0a6b968... apply codestyle
-                }
-
-<<<<<<< HEAD
-=======
-                final Comparator<Map.Entry<String, SftpATTRS>> comparator = getComparator();
-=======
-                    logger.debug("Polling. " + files.size() + " files found at " + endpoint.getEndpointURI()
-                            + ":" + Arrays.toString(files.toArray()));
-                }
-
-                final Comparator<FileDescriptor> comparator = getComparator();
->>>>>>> 1684346... switch from String filename to FileDescriptor, containing all available file-information
-                if (comparator != null) {
-                    Collections.sort(files, comparator);
-                }
-
->>>>>>> 12a456f... SFTP supports comparator and reverse
-
-<<<<<<< HEAD
-<<<<<<< HEAD
-                for (String file : files)
-                {
-                    if (getLifecycleState().isStopping())
-                    {
->>>>>>> 797ec72... SFTP supports comparator and reverse
-=======
-                for (String file : files) {
-=======
-                for (final FileDescriptor file : files) {
->>>>>>> 1684346... switch from String filename to FileDescriptor, containing all available file-information
-                    if (getLifecycleState().isStopping()) {
->>>>>>> 0a6b968... apply codestyle
-=======
-                }
-
-
-                for (final FileDescriptor file : files) {
-                    if (getLifecycleState().isStopping()) {
->>>>>>> cd8940cc
                         break;
                     }
                     Lock fileLock = lockFactory.createLock(connector.getName() + file);
                     if (fileLock.tryLock(10, TimeUnit.MILLISECONDS)) {
                         try {
-<<<<<<< HEAD
-<<<<<<< HEAD
-<<<<<<< HEAD
                             routeFile(file.getFilename());
-=======
-                            routeFile(file);
->>>>>>> 0a6b968... apply codestyle
-=======
-                            routeFile(file.getFilename());
->>>>>>> 1684346... switch from String filename to FileDescriptor, containing all available file-information
-=======
-                            routeFile(file.getFilename());
->>>>>>> cd8940cc
                         } catch (Exception e) {
                             fileLock.unlock();
                         }
                     }
                 }
                 if (logger.isDebugEnabled()) {
-<<<<<<< HEAD
-<<<<<<< HEAD
-<<<<<<< HEAD
                     logger.debug("Polling. Routed all " + files.size() + " files found at "
-=======
-                    logger.debug("Polling. Routed all " + files.length + " files found at "
->>>>>>> 0a6b968... apply codestyle
-=======
-                    logger.debug("Polling. Routed all " + files.size() + " files found at "
->>>>>>> 1684346... switch from String filename to FileDescriptor, containing all available file-information
-=======
-                    logger.debug("Polling. Routed all " + files.size() + " files found at "
->>>>>>> cd8940cc
                             + endpoint.getEndpointURI());
                 }
             }
@@ -262,12 +112,6 @@
         }
     }
 
-<<<<<<< HEAD
-<<<<<<< HEAD
-<<<<<<< HEAD
-<<<<<<< HEAD
-=======
->>>>>>> cd8940cc
     private Comparator<FileDescriptor> getComparator() throws Exception {
 
         Object comparatorClassName = getEndpoint().getProperty(COMPARATOR_CLASS_NAME_PROPERTY);
@@ -277,44 +121,11 @@
             if (reverseProperty != null) {
                 reverse = Boolean.valueOf((String) reverseProperty);
             }
-
             Class<?> clazz = Class.forName(comparatorClassName.toString());
             Comparator<?> comparator = (Comparator<?>) clazz.newInstance();
             return reverse ? new ReverseComparator(comparator) : comparator;
         }
         return null;
-<<<<<<< HEAD
-=======
-=======
->>>>>>> 12a456f... SFTP supports comparator and reverse
-    private Comparator<Map.Entry<String, SftpATTRS>> getComparator() throws Exception {
-=======
-    private Comparator<FileDescriptor> getComparator() throws Exception {
->>>>>>> 1684346... switch from String filename to FileDescriptor, containing all available file-information
-
-        Object comparatorClassName = getEndpoint().getProperty(COMPARATOR_CLASS_NAME_PROPERTY);
-        if (comparatorClassName != null) {
-            Object reverseProperty = this.getEndpoint().getProperty(COMPARATOR_REVERSE_ORDER_PROPERTY);
-            boolean reverse = false;
-            if (reverseProperty != null) {
-                reverse = Boolean.valueOf((String) reverseProperty);
-            }
-<<<<<<< HEAD
-            return null;
-<<<<<<< HEAD
->>>>>>> 797ec72... SFTP supports comparator and reverse
-=======
->>>>>>> 12a456f... SFTP supports comparator and reverse
-=======
-
-            Class<?> clazz = Class.forName(comparatorClassName.toString());
-            Comparator<?> comparator = (Comparator<?>) clazz.newInstance();
-            return reverse ? new ReverseComparator(comparator) : comparator;
-        }
-        return null;
->>>>>>> 0a6b968... apply codestyle
-=======
->>>>>>> cd8940cc
     }
 
     @Override
