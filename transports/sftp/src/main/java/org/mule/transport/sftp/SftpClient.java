/*
 * Copyright (c) MuleSoft, Inc.  All rights reserved.  http://www.mulesoft.com
 * The software in this package is published under the terms of the CPAL v1.0
 * license, a copy of which has been included with this distribution in the
 * LICENSE.txt file.
 */
package org.mule.transport.sftp;

import static org.mule.transport.sftp.notification.SftpTransportNotification.SFTP_DELETE_ACTION;
import static org.mule.transport.sftp.notification.SftpTransportNotification.SFTP_GET_ACTION;
import static org.mule.transport.sftp.notification.SftpTransportNotification.SFTP_PUT_ACTION;
import static org.mule.transport.sftp.notification.SftpTransportNotification.SFTP_RENAME_ACTION;

import org.mule.api.MuleEvent;
import org.mule.api.endpoint.ImmutableEndpoint;
import org.mule.api.transport.OutputHandler;
import org.mule.transport.sftp.notification.SftpNotifier;
import org.mule.util.StringUtils;

import com.jcraft.jsch.Channel;
import com.jcraft.jsch.ChannelSftp;
import com.jcraft.jsch.ChannelSftp.LsEntry;
import com.jcraft.jsch.JSch;
import com.jcraft.jsch.JSchException;
import com.jcraft.jsch.Session;
import com.jcraft.jsch.SftpATTRS;
import com.jcraft.jsch.SftpException;

import java.io.File;
import java.io.IOException;
import java.io.InputStream;
import java.io.OutputStream;
import java.util.ArrayList;
import java.util.List;
import java.util.Properties;
import java.util.Vector;

import org.apache.commons.logging.Log;
import org.apache.commons.logging.LogFactory;

/**
 * <code>SftpClient</code> Wrapper around jsch sftp library. Provides access to basic
 * sftp commands.
 */

public class SftpClient
{

    public static final String CHANNEL_SFTP = "sftp";
    public static final String STRICT_HOST_KEY_CHECKING = "StrictHostKeyChecking";
    public static final String PREFERRED_AUTHENTICATION_METHODS = "PreferredAuthentications";

    private Log logger = LogFactory.getLog(getClass());

    private ChannelSftp channelSftp;

    private JSch jsch;
    private SftpNotifier notifier;

    private Session session;

    private final String host;

    private int port = 22;

    private String home;

    // Keep track of the current working directory for improved logging.
    private String currentDirectory = "";

    private static final Object lock = new Object();

    private String preferredAuthenticationMethods;

    public SftpClient(String host)
    {
        this(host, null);
    }

    public SftpClient(String host, SftpNotifier notifier)
    {
        this.host = host;
        this.notifier = notifier;

        jsch = new JSch();
    }

    public void changeWorkingDirectory(String wd) throws IOException
    {
        currentDirectory = wd;

        try
        {
            wd = getAbsolutePath(wd);
            if (logger.isDebugEnabled())
            {
                logger.debug("Attempting to cwd to: " + wd);
            }
            channelSftp.cd(wd);
        }
        catch (SftpException e)
        {
            String message = "Error '" + e.getMessage() + "' occurred when trying to CDW to '" + wd + "'.";
            logger.error(message);
            throw new IOException(message);
        }
    }

    /**
     * Converts a relative path to an absolute path according to
     * http://tools.ietf.org/html/draft-ietf-secsh-scp-sftp-ssh-uri-04.
     *
     * @param path relative path
     * @return Absolute path
     */
    public String getAbsolutePath(String path)
    {
        if (path.startsWith("/~"))
        {
            return home + path.substring(2, path.length());
        }

        // Already absolute!
        return path;
    }

    public void login(String user, String password) throws IOException
    {
        try
        {
            Properties hash = new Properties();
            hash.put(STRICT_HOST_KEY_CHECKING, "no");
            if (!StringUtils.isEmpty(preferredAuthenticationMethods))
            {
                hash.put(PREFERRED_AUTHENTICATION_METHODS, preferredAuthenticationMethods);
            }

            session = jsch.getSession(user, host);
            session.setConfig(hash);
            session.setPort(port);
            session.setPassword(password);
            session.connect();

            Channel channel = session.openChannel(CHANNEL_SFTP);
            channel.connect();

            channelSftp = (ChannelSftp) channel;
            setHome(channelSftp.pwd());
        }
        catch (JSchException e)
        {
            logAndThrowLoginError(user, e);
        }
        catch (SftpException e)
        {
            logAndThrowLoginError(user, e);
        }
    }

    public void login(String user, String identityFile, String passphrase) throws IOException
    {
        // Lets first check that the identityFile exist
        if (!new File(identityFile).exists())
        {
            throw new IOException("IdentityFile '" + identityFile + "' not found");
        }

        try
        {
            if (passphrase == null || "".equals(passphrase))
            {
                jsch.addIdentity(new File(identityFile).getAbsolutePath());
            }
            else
            {
                jsch.addIdentity(new File(identityFile).getAbsolutePath(), passphrase);
            }

            Properties hash = new Properties();
            hash.put(STRICT_HOST_KEY_CHECKING, "no");
            if (!StringUtils.isEmpty(preferredAuthenticationMethods))
            {
                hash.put(PREFERRED_AUTHENTICATION_METHODS, preferredAuthenticationMethods);
            }

            session = jsch.getSession(user, host);
            session.setConfig(hash);
            session.setPort(port);
            session.connect();

            Channel channel = session.openChannel(CHANNEL_SFTP);
            channel.connect();

            channelSftp = (ChannelSftp) channel;
            setHome(channelSftp.pwd());
        }
        catch (JSchException e)
        {
            logAndThrowLoginError(user, e);
        }
        catch (SftpException e)
        {
            logAndThrowLoginError(user, e);
        }
    }

    private void logAndThrowLoginError(String user, Exception e) throws IOException
    {
        logger.error("Error during login to " + user + "@" + host, e);
        throw new IOException("Error during login to " + user + "@" + host + ": " + e.getMessage());
    }

    public void setPort(int port)
    {
        this.port = port;
    }

    public void rename(String filename, String dest) throws IOException
    {
        // Notify sftp rename file action
        if (notifier != null)
        {
            notifier.notify(SFTP_RENAME_ACTION, "from: " + currentDirectory + "/" + filename + " - to: "
                                                + dest);
        }

        String absolutePath = getAbsolutePath(dest);
        try
        {
            if (logger.isDebugEnabled())
            {
                logger.debug("Will try to rename " + currentDirectory + "/" + filename + " to "
                             + absolutePath);
            }
            channelSftp.rename(filename, absolutePath);
        }
        catch (SftpException e)
        {
            throw new IOException(e.getMessage());
            // throw new IOException("Error occured when renaming " +
            // currentDirectory + "/" + filename + " to " + absolutePath +
            // ". Error Message=" + e.getMessage());
        }
    }

    public void deleteFile(String fileName) throws IOException
    {
        // Notify sftp delete file action
    	notifyAction(SFTP_DELETE_ACTION, fileName);

        try
        {
            if (logger.isDebugEnabled())
            {
                logger.debug("Will try to delete " + fileName);
            }
            channelSftp.rm(fileName);
        }
        catch (SftpException e)
        {
            throw new IOException(e);
        }
    }

    public void disconnect()
    {
        if (channelSftp != null)
        {
            channelSftp.disconnect();
        }
        if ((session != null) && session.isConnected())
        {
            session.disconnect();
        }
    }

    public boolean isConnected()
    {
        return (channelSftp != null) && channelSftp.isConnected() && !channelSftp.isClosed()
               && (session != null) && session.isConnected();
    }

    public String[] listFiles() throws IOException
    {
        return listFiles(".");
    }

    public String[] listFiles(String path) throws IOException
    {
        return listDirectory(path, true, false);
    }

    public String[] listDirectories() throws IOException
    {
        return listDirectory(".", false, true);
    }

    private String[] listDirectory(final String path, boolean includeFiles, boolean includeDirectories)
            throws IOException
<<<<<<< HEAD
    {
        final List<String> ret = new ArrayList<>();
<<<<<<< HEAD
<<<<<<< HEAD
        for (final FileDescriptor desc : getFileDescriptorsFromDirectory(path, includeFiles, includeDirectories)) {
=======
        for (final FtpFileDescriptor desc : getFileDescriptorsFromDirectory(path, includeFiles, includeDirectories)) {
>>>>>>> 2e049a2... Introduce FileDescriptor for collecting SFTP-Files
=======
        for (final FileDescriptor desc : getFileDescriptorsFromDirectory(path, includeFiles, includeDirectories)) {
>>>>>>> 1684346... switch from String filename to FileDescriptor, containing all available file-information
            ret.add(desc.getFilename());
        }
        return ret.toArray(new String[ret.size()]);
    }

<<<<<<< HEAD
<<<<<<< HEAD
    public FileDescriptor[] getFileDescriptors() throws IOException
=======
    public FtpFileDescriptor[] getFileDescriptors() throws IOException
>>>>>>> 2e049a2... Introduce FileDescriptor for collecting SFTP-Files
=======
    public FileDescriptor[] getFileDescriptors() throws IOException
>>>>>>> 1684346... switch from String filename to FileDescriptor, containing all available file-information
    {
        return getFileDescriptors(".");
    }

<<<<<<< HEAD
<<<<<<< HEAD
    public FileDescriptor[] getFileDescriptors(String path) throws IOException
=======
    public FtpFileDescriptor[] getFileDescriptors(String path) throws IOException
>>>>>>> 2e049a2... Introduce FileDescriptor for collecting SFTP-Files
=======
    public FileDescriptor[] getFileDescriptors(String path) throws IOException
>>>>>>> 1684346... switch from String filename to FileDescriptor, containing all available file-information
    {
        return getFileDescriptorsFromDirectory(path, true, false);
    }

<<<<<<< HEAD
<<<<<<< HEAD
    private FileDescriptor[] getFileDescriptorsFromDirectory(final String path, boolean includeFiles, boolean includeDirectories)
=======
    private FtpFileDescriptor[] getFileDescriptorsFromDirectory(final String path, boolean includeFiles, boolean includeDirectories)
>>>>>>> 2e049a2... Introduce FileDescriptor for collecting SFTP-Files
=======
    private FileDescriptor[] getFileDescriptorsFromDirectory(final String path, boolean includeFiles, boolean includeDirectories)
>>>>>>> 1684346... switch from String filename to FileDescriptor, containing all available file-information
=======
    {
        final List<String> ret = new ArrayList<>();
        for (final FileDescriptor desc : getFileDescriptorsFromDirectory(path, includeFiles, includeDirectories)) {
            ret.add(desc.getFilename());
        }
        return ret.toArray(new String[ret.size()]);
    }

    public FileDescriptor[] getFileDescriptors() throws IOException
    {
        return getFileDescriptors(".");
    }

    public FileDescriptor[] getFileDescriptors(String path) throws IOException
    {
        return getFileDescriptorsFromDirectory(path, true, false);
    }

    private FileDescriptor[] getFileDescriptorsFromDirectory(final String path, boolean includeFiles, boolean includeDirectories)
>>>>>>> cd8940cc
            throws IOException
    {
        try
        {
            final Vector<LsEntry> entries = channelSftp.ls(path);
            if (entries != null)
            {
<<<<<<< HEAD
<<<<<<< HEAD
<<<<<<< HEAD
=======
>>>>>>> cd8940cc
                final List<FileDescriptor> ret = new ArrayList<>();
                for (LsEntry entry : entries)
                {
                    final FileDescriptor fileDescriptor = new FileDescriptor(entry.getFilename(), entry.getAttrs());
<<<<<<< HEAD
=======
                final List<FtpFileDescriptor> ret = new ArrayList<>();
                for (LsEntry entry : entries)
                {
                    final FtpFileDescriptor fileDescriptor = new FtpFileDescriptor(entry.getFilename(), entry.getAttrs());
>>>>>>> 2e049a2... Introduce FileDescriptor for collecting SFTP-Files
=======
                final List<FileDescriptor> ret = new ArrayList<>();
                for (LsEntry entry : entries)
                {
                    final FileDescriptor fileDescriptor = new FileDescriptor(entry.getFilename(), entry.getAttrs());
>>>>>>> 1684346... switch from String filename to FileDescriptor, containing all available file-information
=======
>>>>>>> cd8940cc
                    if (includeFile(includeFiles, includeDirectories, fileDescriptor))
                    {
                        ret.add(fileDescriptor);
                    }
                }
<<<<<<< HEAD
<<<<<<< HEAD
<<<<<<< HEAD
                return ret.toArray(new FileDescriptor[ret.size()]);
=======
                return ret.toArray(new FtpFileDescriptor[ret.size()]);
>>>>>>> 2e049a2... Introduce FileDescriptor for collecting SFTP-Files
=======
                return ret.toArray(new FileDescriptor[ret.size()]);
>>>>>>> 1684346... switch from String filename to FileDescriptor, containing all available file-information
=======
                return ret.toArray(new FileDescriptor[ret.size()]);
>>>>>>> cd8940cc
            }
        }
        catch (SftpException e)
        {
            throw new IOException(e.getMessage(), e);
        }
        return null;
    }

<<<<<<< HEAD
<<<<<<< HEAD
<<<<<<< HEAD
=======
>>>>>>> cd8940cc
    private boolean includeFile(boolean includeFiles, boolean includeDirectories, final FileDescriptor fileDesc) {
        if (includeFiles && !fileDesc.getAttrs().isDir())
            return true;
        if (includeDirectories && fileDesc.getAttrs().isDir() && !fileDesc.getFilename().equals(".") && !fileDesc.getFilename().equals("..")) {
<<<<<<< HEAD
=======
    private boolean includeFile(boolean includeFiles, boolean includeDirectories, final FtpFileDescriptor fileDesc) {
        if (includeFiles && !fileDesc.getDescriptor().isDir())
            return true;
        if (includeDirectories && fileDesc.getDescriptor().isDir() && !fileDesc.getFilename().equals(".") && !fileDesc.getFilename().equals("..")) {
>>>>>>> 2e049a2... Introduce FileDescriptor for collecting SFTP-Files
=======
    private boolean includeFile(boolean includeFiles, boolean includeDirectories, final FileDescriptor fileDesc) {
        if (includeFiles && !fileDesc.getAttrs().isDir())
            return true;
        if (includeDirectories && fileDesc.getAttrs().isDir() && !fileDesc.getFilename().equals(".") && !fileDesc.getFilename().equals("..")) {
>>>>>>> 1684346... switch from String filename to FileDescriptor, containing all available file-information
=======
>>>>>>> cd8940cc
            return true;
        }
        return false;
    }

    public InputStream retrieveFile(String fileName) throws IOException
    {
        // Notify sftp get file action
        long size = getSize(fileName);
        if (notifier != null)
        {
            notifier.notify(SFTP_GET_ACTION, currentDirectory + "/" + fileName, size);
        }

        try
        {
            return channelSftp.get(fileName);
        }
        catch (SftpException e)
        {
            throw new IOException(e.getMessage() + ".  Filename is " + fileName);
        }
    }

    // public OutputStream storeFileStream(String fileName) throws IOException
    // {
    // try
    // {
    // return channelSftp.put(fileName);
    // } catch (SftpException e)
    // {
    // throw new IOException(e.getMessage());
    // }
    // }

    public void storeFile(String fileName, InputStream stream) throws IOException
    {
        storeFile(fileName, stream, WriteMode.OVERWRITE);
    }

    public void storeFile(String fileName, InputStream stream, WriteMode mode) throws IOException
    {
        try
        {

            // Notify sftp put file action
        	notifyAction(SFTP_PUT_ACTION, fileName);

            if (logger.isDebugEnabled())
            {
                logger.debug("Sending to SFTP service: Stream = " + stream + " , filename = " + fileName);
            }

            channelSftp.put(stream, fileName, mode.intValue());
        }
        catch (SftpException e)
        {
            throw new IOException(e.getMessage());
        }
    }

    public void storeFile(String fileName, MuleEvent event, OutputHandler outputHandler) throws IOException
    {
    	storeFile(fileName, event, outputHandler, WriteMode.OVERWRITE);
    }

    public void storeFile(String fileName, MuleEvent event, OutputHandler outputHandler, WriteMode mode) throws IOException
    {
        OutputStream os = null;
        try
        {

            // Notify sftp put file action
            notifyAction(SFTP_PUT_ACTION, fileName);

            if (logger.isDebugEnabled())
            {
                logger.debug("Sending to SFTP service: OutputHandler = " + outputHandler + " , filename = " + fileName);
            }

            os = channelSftp.put(fileName, mode.intValue());
            outputHandler.write(event, os);
        }
        catch (SftpException e)
        {
            throw new IOException(e.getMessage());
        }
        finally
        {
            if (os != null)
            {
                os.close();
            }
        }
    }
    
    public void storeFile(String fileNameLocal, String fileNameRemote) throws IOException
    {
        storeFile(fileNameLocal, fileNameRemote, WriteMode.OVERWRITE);
    }

    public void storeFile(String fileNameLocal, String fileNameRemote, WriteMode mode) throws IOException
    {
        try
        {
            channelSftp.put(fileNameLocal, fileNameRemote, mode.intValue());
        }
        catch (SftpException e)
        {
            throw new IOException(e.getMessage());
        }
    }

    private void notifyAction(int action, String fileName)
    {
        if (notifier != null)
        {
            notifier.notify(action, currentDirectory + "/" + fileName);
        }
    }
    
    public long getSize(String filename) throws IOException
    {
        try
        {
            return channelSftp.stat(filename).getSize();
        }
        catch (SftpException e)
        {
            throw new IOException(e.getMessage() + " (" + currentDirectory + "/" + filename + ")");
        }
    }

    /**
     * @param filename File name
     * @return Attributes of the file
     * @throws IOException If an error occurs
     */
    public SftpATTRS getAttr(String filename) throws IOException
    {
        try
        {
            return channelSftp.stat("./" + filename);
        }
        catch (SftpException e)
        {
            throw new IOException(e.getMessage());
        }
    }

    /**
     * @param filename File name
     * @return Number of seconds since the file was written to
     * @throws IOException If an error occurs
     */
    public long getLastModifiedTime(String filename) throws IOException
    {
        try
        {
            SftpATTRS attrs = channelSftp.stat("./" + filename);
            return attrs.getMTime() * 1000L;
        }
        catch (SftpException e)
        {
            throw new IOException(e.getMessage());
        }
    }

    /**
     * Creates a directory
     *
     * @param directoryName The directory name
     * @throws IOException If an error occurs
     */
    public void mkdir(String directoryName) throws IOException
    {
        try
        {
            if (logger.isDebugEnabled())
            {
                logger.debug("Will try to create directory " + directoryName);
            }
            channelSftp.mkdir(directoryName);
        }
        catch (SftpException e)
        {
            // Don't throw e.getmessage since we only get "2: No such file"..
            throw new IOException("Could not create the directory '" + directoryName + "', caused by: "
                                  + e.getMessage());
            // throw new IOException("Could not create the directory '" +
            // directoryName + "' in '" + currentDirectory + "', caused by: " +
            // e.getMessage());
        }
    }

    public void deleteDirectory(String path) throws IOException
    {
        path = getAbsolutePath(path);
        try
        {
            if (logger.isDebugEnabled())
            {
                logger.debug("Will try to delete directory " + path);
            }
            channelSftp.rmdir(path);
        }
        catch (SftpException e)
        {
            throw new IOException(e.getMessage());
        }
    }

    /**
     * Setter for 'home'
     *
     * @param home The path to home
     */
    void setHome(String home)
    {
        this.home = home;
    }

    /**
     * @return the ChannelSftp - useful for some tests
     */
    public ChannelSftp getChannelSftp()
    {
        return channelSftp;
    }

    /**
     * Creates the directory if it not already exists. TODO: check if the SftpUtil &
     * SftpClient methods can be merged Note, this method is synchronized because it
     * in rare cases can be called from two threads at the same time and thus cause
     * an error.
     *
     * @param endpoint
     * @param newDir
     * @throws IOException
     */
    public void createSftpDirIfNotExists(ImmutableEndpoint endpoint, String newDir) throws IOException
    {
        String newDirAbs = endpoint.getEndpointURI().getPath() + "/" + newDir;

        String currDir = currentDirectory;

        if (logger.isDebugEnabled())
        {
            logger.debug("CHANGE DIR FROM " + currentDirectory + " TO " + newDirAbs);
        }

        // We need to have a synchronized block if two++ threads tries to
        // create the same directory at the same time
        synchronized (lock)
        {
            // Try to change directory to the new dir, if it fails - create it
            try
            {
                // This method will throw an exception if the directory does not
                // exist.
                changeWorkingDirectory(newDirAbs);
            }
            catch (IOException e)
            {
                logger.info("Got an exception when trying to change the working directory to the new dir. "
                            + "Will try to create the directory " + newDirAbs);
                changeWorkingDirectory(endpoint.getEndpointURI().getPath());
                mkdir(newDir);

                // Now it should exist!
                changeWorkingDirectory(newDirAbs);
            }
            finally
            {
                changeWorkingDirectory(currDir);
                if (logger.isDebugEnabled())
                {
                    logger.debug("DIR IS NOW BACK TO " + currentDirectory);
                }
            }
        }
    }

    public String duplicateHandling(String destDir, String filename, String duplicateHandling)
            throws IOException
    {
        if (duplicateHandling.equals(SftpConnector.PROPERTY_DUPLICATE_HANDLING_ASS_SEQ_NO))
        {
            filename = createUniqueName(destDir, filename);
        }
        else if (duplicateHandling.equals(SftpConnector.PROPERTY_DUPLICATE_HANDLING_THROW_EXCEPTION))
        {
            if (fileAlreadyExists(destDir, filename))
            {
                throw new IOException("File already exists: " + filename);
            }
        }
        return filename;
    }

    private boolean fileAlreadyExists(String destDir, String filename) throws IOException
    {
        logger.warn("listing files for: " + destDir + "/" + filename);
        String[] files = listFiles(destDir);
        for (String file : files)
        {
            if (file.equals(filename))
            {
                return true;
            }
        }
        return false;
    }

    private String createUniqueName(String dir, String path) throws IOException
    {
        int fileIdx = 1;

        String filename;
        String fileType;
        int fileTypeIdx = path.lastIndexOf('.');
        if (fileTypeIdx == -1)
        {
            // No file type/extension found
            filename = path;
            fileType = "";
        }
        else
        {
            fileType = path.substring(fileTypeIdx); // Let the fileType include the
            // leading '.'
            filename = path.substring(0, fileTypeIdx);
        }

        if (logger.isDebugEnabled())
        {
            logger.debug("Create a unique name for: " + path + " (" + dir + " - " + filename + " - "
                         + fileType + ")");
        }

        String uniqueFilename = filename;
        String[] existingFiles = listFiles(getAbsolutePath(dir));

        while (existsFile(existingFiles, uniqueFilename, fileType))
        {
            uniqueFilename = filename + '_' + fileIdx++;
        }

        uniqueFilename = uniqueFilename + fileType;
        if (!path.equals(uniqueFilename) && logger.isInfoEnabled())
        {
            logger.info("A file with the original filename (" + dir + "/" + path
                        + ") already exists, new name: " + uniqueFilename);
        }
        if (logger.isDebugEnabled())
        {
            logger.debug("Unique name returned: " + uniqueFilename);
        }
        return uniqueFilename;
    }

    private boolean existsFile(String[] files, String filename, String fileType)
    {
        boolean existsFile = false;
        filename += fileType;
        for (String file : files)
        {
            if (file.equals(filename))
            {
                if (logger.isDebugEnabled())
                {
                    logger.debug("Found existing file: " + file);
                }
                existsFile = true;
            }
        }
        return existsFile;
    }

    public void chmod(String path, int permissions) throws SftpException
    {
        path = getAbsolutePath(path);
        if (logger.isDebugEnabled())
        {
            logger.debug("Will try to chmod directory '" + path + "' to permission " + permissions);
        }
        channelSftp.chmod(permissions, path);
    }

    public void setNotifier(SftpNotifier notifier)
    {
        this.notifier = notifier;
    }

    public String getHost()
    {
        return host;
    }

    public void recursivelyDeleteDirectory(String dir) throws IOException
    {
        this.changeWorkingDirectory(dir);
        String[] directories = this.listDirectories();
        String[] files = this.listFiles();
        for (int i = 0; i < directories.length; i++)
        {
            recursivelyDeleteDirectory(directories[i]);
        }
        for (int i = 0; i < files.length; i++)
        {
            deleteFile(files[i]);
        }
        this.changeWorkingDirectory("..");
        this.deleteDirectory(dir);
    }

    public void setPreferredAuthenticationMethods(String preferredAuthenticationMethods)
    {
        this.preferredAuthenticationMethods = preferredAuthenticationMethods;
    }

    public enum WriteMode
    {
        APPEND
                {
                    @Override
                    public int intValue()
                    {
                        return ChannelSftp.APPEND;
                    }
                },
        OVERWRITE
                {
                    @Override
                    public int intValue()
                    {
                        return ChannelSftp.OVERWRITE;
                    }
                };

        public abstract int intValue();
    }
}<|MERGE_RESOLUTION|>--- conflicted
+++ resolved
@@ -6,25 +6,15 @@
  */
 package org.mule.transport.sftp;
 
-import static org.mule.transport.sftp.notification.SftpTransportNotification.SFTP_DELETE_ACTION;
-import static org.mule.transport.sftp.notification.SftpTransportNotification.SFTP_GET_ACTION;
-import static org.mule.transport.sftp.notification.SftpTransportNotification.SFTP_PUT_ACTION;
-import static org.mule.transport.sftp.notification.SftpTransportNotification.SFTP_RENAME_ACTION;
-
+import com.jcraft.jsch.*;
+import com.jcraft.jsch.ChannelSftp.LsEntry;
+import org.apache.commons.logging.Log;
+import org.apache.commons.logging.LogFactory;
 import org.mule.api.MuleEvent;
 import org.mule.api.endpoint.ImmutableEndpoint;
 import org.mule.api.transport.OutputHandler;
 import org.mule.transport.sftp.notification.SftpNotifier;
 import org.mule.util.StringUtils;
-
-import com.jcraft.jsch.Channel;
-import com.jcraft.jsch.ChannelSftp;
-import com.jcraft.jsch.ChannelSftp.LsEntry;
-import com.jcraft.jsch.JSch;
-import com.jcraft.jsch.JSchException;
-import com.jcraft.jsch.Session;
-import com.jcraft.jsch.SftpATTRS;
-import com.jcraft.jsch.SftpException;
 
 import java.io.File;
 import java.io.IOException;
@@ -35,16 +25,14 @@
 import java.util.Properties;
 import java.util.Vector;
 
-import org.apache.commons.logging.Log;
-import org.apache.commons.logging.LogFactory;
+import static org.mule.transport.sftp.notification.SftpTransportNotification.*;
 
 /**
  * <code>SftpClient</code> Wrapper around jsch sftp library. Provides access to basic
  * sftp commands.
  */
 
-public class SftpClient
-{
+public class SftpClient {
 
     public static final String CHANNEL_SFTP = "sftp";
     public static final String STRICT_HOST_KEY_CHECKING = "StrictHostKeyChecking";
@@ -72,34 +60,27 @@
 
     private String preferredAuthenticationMethods;
 
-    public SftpClient(String host)
-    {
+    public SftpClient(String host) {
         this(host, null);
     }
 
-    public SftpClient(String host, SftpNotifier notifier)
-    {
+    public SftpClient(String host, SftpNotifier notifier) {
         this.host = host;
         this.notifier = notifier;
 
         jsch = new JSch();
     }
 
-    public void changeWorkingDirectory(String wd) throws IOException
-    {
+    public void changeWorkingDirectory(String wd) throws IOException {
         currentDirectory = wd;
 
-        try
-        {
+        try {
             wd = getAbsolutePath(wd);
-            if (logger.isDebugEnabled())
-            {
+            if (logger.isDebugEnabled()) {
                 logger.debug("Attempting to cwd to: " + wd);
             }
             channelSftp.cd(wd);
-        }
-        catch (SftpException e)
-        {
+        } catch (SftpException e) {
             String message = "Error '" + e.getMessage() + "' occurred when trying to CDW to '" + wd + "'.";
             logger.error(message);
             throw new IOException(message);
@@ -113,10 +94,8 @@
      * @param path relative path
      * @return Absolute path
      */
-    public String getAbsolutePath(String path)
-    {
-        if (path.startsWith("/~"))
-        {
+    public String getAbsolutePath(String path) {
+        if (path.startsWith("/~")) {
             return home + path.substring(2, path.length());
         }
 
@@ -124,14 +103,11 @@
         return path;
     }
 
-    public void login(String user, String password) throws IOException
-    {
-        try
-        {
+    public void login(String user, String password) throws IOException {
+        try {
             Properties hash = new Properties();
             hash.put(STRICT_HOST_KEY_CHECKING, "no");
-            if (!StringUtils.isEmpty(preferredAuthenticationMethods))
-            {
+            if (!StringUtils.isEmpty(preferredAuthenticationMethods)) {
                 hash.put(PREFERRED_AUTHENTICATION_METHODS, preferredAuthenticationMethods);
             }
 
@@ -146,40 +122,27 @@
 
             channelSftp = (ChannelSftp) channel;
             setHome(channelSftp.pwd());
-        }
-        catch (JSchException e)
-        {
+        } catch (JSchException | SftpException e) {
             logAndThrowLoginError(user, e);
         }
-        catch (SftpException e)
-        {
-            logAndThrowLoginError(user, e);
-        }
-    }
-
-    public void login(String user, String identityFile, String passphrase) throws IOException
-    {
+    }
+
+    public void login(String user, String identityFile, String passphrase) throws IOException {
         // Lets first check that the identityFile exist
-        if (!new File(identityFile).exists())
-        {
+        if (!new File(identityFile).exists()) {
             throw new IOException("IdentityFile '" + identityFile + "' not found");
         }
 
-        try
-        {
-            if (passphrase == null || "".equals(passphrase))
-            {
+        try {
+            if (passphrase == null || "".equals(passphrase)) {
                 jsch.addIdentity(new File(identityFile).getAbsolutePath());
-            }
-            else
-            {
+            } else {
                 jsch.addIdentity(new File(identityFile).getAbsolutePath(), passphrase);
             }
 
             Properties hash = new Properties();
             hash.put(STRICT_HOST_KEY_CHECKING, "no");
-            if (!StringUtils.isEmpty(preferredAuthenticationMethods))
-            {
+            if (!StringUtils.isEmpty(preferredAuthenticationMethods)) {
                 hash.put(PREFERRED_AUTHENTICATION_METHODS, preferredAuthenticationMethods);
             }
 
@@ -193,49 +156,35 @@
 
             channelSftp = (ChannelSftp) channel;
             setHome(channelSftp.pwd());
-        }
-        catch (JSchException e)
-        {
+        } catch (JSchException | SftpException e) {
             logAndThrowLoginError(user, e);
         }
-        catch (SftpException e)
-        {
-            logAndThrowLoginError(user, e);
-        }
-    }
-
-    private void logAndThrowLoginError(String user, Exception e) throws IOException
-    {
+    }
+
+    private void logAndThrowLoginError(String user, Exception e) throws IOException {
         logger.error("Error during login to " + user + "@" + host, e);
         throw new IOException("Error during login to " + user + "@" + host + ": " + e.getMessage());
     }
 
-    public void setPort(int port)
-    {
+    public void setPort(int port) {
         this.port = port;
     }
 
-    public void rename(String filename, String dest) throws IOException
-    {
+    public void rename(String filename, String dest) throws IOException {
         // Notify sftp rename file action
-        if (notifier != null)
-        {
+        if (notifier != null) {
             notifier.notify(SFTP_RENAME_ACTION, "from: " + currentDirectory + "/" + filename + " - to: "
-                                                + dest);
+                    + dest);
         }
 
         String absolutePath = getAbsolutePath(dest);
-        try
-        {
-            if (logger.isDebugEnabled())
-            {
+        try {
+            if (logger.isDebugEnabled()) {
                 logger.debug("Will try to rename " + currentDirectory + "/" + filename + " to "
-                             + absolutePath);
+                        + absolutePath);
             }
             channelSftp.rename(filename, absolutePath);
-        }
-        catch (SftpException e)
-        {
+        } catch (SftpException e) {
             throw new IOException(e.getMessage());
             // throw new IOException("Error occured when renaming " +
             // currentDirectory + "/" + filename + " to " + absolutePath +
@@ -243,114 +192,48 @@
         }
     }
 
-    public void deleteFile(String fileName) throws IOException
-    {
+    public void deleteFile(String fileName) throws IOException {
         // Notify sftp delete file action
-    	notifyAction(SFTP_DELETE_ACTION, fileName);
-
-        try
-        {
-            if (logger.isDebugEnabled())
-            {
+        notifyAction(SFTP_DELETE_ACTION, fileName);
+
+        try {
+            if (logger.isDebugEnabled()) {
                 logger.debug("Will try to delete " + fileName);
             }
             channelSftp.rm(fileName);
-        }
-        catch (SftpException e)
-        {
+        } catch (SftpException e) {
             throw new IOException(e);
         }
     }
 
-    public void disconnect()
-    {
-        if (channelSftp != null)
-        {
+    public void disconnect() {
+        if (channelSftp != null) {
             channelSftp.disconnect();
         }
-        if ((session != null) && session.isConnected())
-        {
+        if ((session != null) && session.isConnected()) {
             session.disconnect();
         }
     }
 
-    public boolean isConnected()
-    {
+    public boolean isConnected() {
         return (channelSftp != null) && channelSftp.isConnected() && !channelSftp.isClosed()
-               && (session != null) && session.isConnected();
-    }
-
-    public String[] listFiles() throws IOException
-    {
+                && (session != null) && session.isConnected();
+    }
+
+    public String[] listFiles() throws IOException {
         return listFiles(".");
     }
 
-    public String[] listFiles(String path) throws IOException
-    {
+    public String[] listFiles(String path) throws IOException {
         return listDirectory(path, true, false);
     }
 
-    public String[] listDirectories() throws IOException
-    {
+    public String[] listDirectories() throws IOException {
         return listDirectory(".", false, true);
     }
 
     private String[] listDirectory(final String path, boolean includeFiles, boolean includeDirectories)
-            throws IOException
-<<<<<<< HEAD
-    {
-        final List<String> ret = new ArrayList<>();
-<<<<<<< HEAD
-<<<<<<< HEAD
-        for (final FileDescriptor desc : getFileDescriptorsFromDirectory(path, includeFiles, includeDirectories)) {
-=======
-        for (final FtpFileDescriptor desc : getFileDescriptorsFromDirectory(path, includeFiles, includeDirectories)) {
->>>>>>> 2e049a2... Introduce FileDescriptor for collecting SFTP-Files
-=======
-        for (final FileDescriptor desc : getFileDescriptorsFromDirectory(path, includeFiles, includeDirectories)) {
->>>>>>> 1684346... switch from String filename to FileDescriptor, containing all available file-information
-            ret.add(desc.getFilename());
-        }
-        return ret.toArray(new String[ret.size()]);
-    }
-
-<<<<<<< HEAD
-<<<<<<< HEAD
-    public FileDescriptor[] getFileDescriptors() throws IOException
-=======
-    public FtpFileDescriptor[] getFileDescriptors() throws IOException
->>>>>>> 2e049a2... Introduce FileDescriptor for collecting SFTP-Files
-=======
-    public FileDescriptor[] getFileDescriptors() throws IOException
->>>>>>> 1684346... switch from String filename to FileDescriptor, containing all available file-information
-    {
-        return getFileDescriptors(".");
-    }
-
-<<<<<<< HEAD
-<<<<<<< HEAD
-    public FileDescriptor[] getFileDescriptors(String path) throws IOException
-=======
-    public FtpFileDescriptor[] getFileDescriptors(String path) throws IOException
->>>>>>> 2e049a2... Introduce FileDescriptor for collecting SFTP-Files
-=======
-    public FileDescriptor[] getFileDescriptors(String path) throws IOException
->>>>>>> 1684346... switch from String filename to FileDescriptor, containing all available file-information
-    {
-        return getFileDescriptorsFromDirectory(path, true, false);
-    }
-
-<<<<<<< HEAD
-<<<<<<< HEAD
-    private FileDescriptor[] getFileDescriptorsFromDirectory(final String path, boolean includeFiles, boolean includeDirectories)
-=======
-    private FtpFileDescriptor[] getFileDescriptorsFromDirectory(final String path, boolean includeFiles, boolean includeDirectories)
->>>>>>> 2e049a2... Introduce FileDescriptor for collecting SFTP-Files
-=======
-    private FileDescriptor[] getFileDescriptorsFromDirectory(final String path, boolean includeFiles, boolean includeDirectories)
->>>>>>> 1684346... switch from String filename to FileDescriptor, containing all available file-information
-=======
-    {
+            throws IOException {
         final List<String> ret = new ArrayList<>();
         for (final FileDescriptor desc : getFileDescriptorsFromDirectory(path, includeFiles, includeDirectories)) {
             ret.add(desc.getFilename());
@@ -358,120 +241,50 @@
         return ret.toArray(new String[ret.size()]);
     }
 
-    public FileDescriptor[] getFileDescriptors() throws IOException
-    {
+    public FileDescriptor[] getFileDescriptors() throws IOException {
         return getFileDescriptors(".");
     }
 
-    public FileDescriptor[] getFileDescriptors(String path) throws IOException
-    {
+    public FileDescriptor[] getFileDescriptors(String path) throws IOException {
         return getFileDescriptorsFromDirectory(path, true, false);
     }
 
     private FileDescriptor[] getFileDescriptorsFromDirectory(final String path, boolean includeFiles, boolean includeDirectories)
->>>>>>> cd8940cc
-            throws IOException
-    {
-        try
-        {
+            throws IOException {
+        try {
             final Vector<LsEntry> entries = channelSftp.ls(path);
-            if (entries != null)
-            {
-<<<<<<< HEAD
-<<<<<<< HEAD
-<<<<<<< HEAD
-=======
->>>>>>> cd8940cc
+            if (entries != null) {
                 final List<FileDescriptor> ret = new ArrayList<>();
-                for (LsEntry entry : entries)
-                {
+                for (LsEntry entry : entries) {
                     final FileDescriptor fileDescriptor = new FileDescriptor(entry.getFilename(), entry.getAttrs());
-<<<<<<< HEAD
-=======
-                final List<FtpFileDescriptor> ret = new ArrayList<>();
-                for (LsEntry entry : entries)
-                {
-                    final FtpFileDescriptor fileDescriptor = new FtpFileDescriptor(entry.getFilename(), entry.getAttrs());
->>>>>>> 2e049a2... Introduce FileDescriptor for collecting SFTP-Files
-=======
-                final List<FileDescriptor> ret = new ArrayList<>();
-                for (LsEntry entry : entries)
-                {
-                    final FileDescriptor fileDescriptor = new FileDescriptor(entry.getFilename(), entry.getAttrs());
->>>>>>> 1684346... switch from String filename to FileDescriptor, containing all available file-information
-=======
->>>>>>> cd8940cc
-                    if (includeFile(includeFiles, includeDirectories, fileDescriptor))
-                    {
+                    if (includeFile(includeFiles, includeDirectories, fileDescriptor)) {
                         ret.add(fileDescriptor);
                     }
                 }
-<<<<<<< HEAD
-<<<<<<< HEAD
-<<<<<<< HEAD
                 return ret.toArray(new FileDescriptor[ret.size()]);
-=======
-                return ret.toArray(new FtpFileDescriptor[ret.size()]);
->>>>>>> 2e049a2... Introduce FileDescriptor for collecting SFTP-Files
-=======
-                return ret.toArray(new FileDescriptor[ret.size()]);
->>>>>>> 1684346... switch from String filename to FileDescriptor, containing all available file-information
-=======
-                return ret.toArray(new FileDescriptor[ret.size()]);
->>>>>>> cd8940cc
-            }
-        }
-        catch (SftpException e)
-        {
+            }
+        } catch (SftpException e) {
             throw new IOException(e.getMessage(), e);
         }
         return null;
     }
 
-<<<<<<< HEAD
-<<<<<<< HEAD
-<<<<<<< HEAD
-=======
->>>>>>> cd8940cc
     private boolean includeFile(boolean includeFiles, boolean includeDirectories, final FileDescriptor fileDesc) {
         if (includeFiles && !fileDesc.getAttrs().isDir())
             return true;
-        if (includeDirectories && fileDesc.getAttrs().isDir() && !fileDesc.getFilename().equals(".") && !fileDesc.getFilename().equals("..")) {
-<<<<<<< HEAD
-=======
-    private boolean includeFile(boolean includeFiles, boolean includeDirectories, final FtpFileDescriptor fileDesc) {
-        if (includeFiles && !fileDesc.getDescriptor().isDir())
-            return true;
-        if (includeDirectories && fileDesc.getDescriptor().isDir() && !fileDesc.getFilename().equals(".") && !fileDesc.getFilename().equals("..")) {
->>>>>>> 2e049a2... Introduce FileDescriptor for collecting SFTP-Files
-=======
-    private boolean includeFile(boolean includeFiles, boolean includeDirectories, final FileDescriptor fileDesc) {
-        if (includeFiles && !fileDesc.getAttrs().isDir())
-            return true;
-        if (includeDirectories && fileDesc.getAttrs().isDir() && !fileDesc.getFilename().equals(".") && !fileDesc.getFilename().equals("..")) {
->>>>>>> 1684346... switch from String filename to FileDescriptor, containing all available file-information
-=======
->>>>>>> cd8940cc
-            return true;
-        }
-        return false;
-    }
-
-    public InputStream retrieveFile(String fileName) throws IOException
-    {
+        return includeDirectories && fileDesc.getAttrs().isDir() && !fileDesc.getFilename().equals(".") && !fileDesc.getFilename().equals("..");
+    }
+
+    public InputStream retrieveFile(String fileName) throws IOException {
         // Notify sftp get file action
         long size = getSize(fileName);
-        if (notifier != null)
-        {
+        if (notifier != null) {
             notifier.notify(SFTP_GET_ACTION, currentDirectory + "/" + fileName, size);
         }
 
-        try
-        {
+        try {
             return channelSftp.get(fileName);
-        }
-        catch (SftpException e)
-        {
+        } catch (SftpException e) {
             throw new IOException(e.getMessage() + ".  Filename is " + fileName);
         }
     }
@@ -487,118 +300,75 @@
     // }
     // }
 
-    public void storeFile(String fileName, InputStream stream) throws IOException
-    {
+    public void storeFile(String fileName, InputStream stream) throws IOException {
         storeFile(fileName, stream, WriteMode.OVERWRITE);
     }
 
-    public void storeFile(String fileName, InputStream stream, WriteMode mode) throws IOException
-    {
-        try
-        {
-
-            // Notify sftp put file action
-        	notifyAction(SFTP_PUT_ACTION, fileName);
-
-            if (logger.isDebugEnabled())
-            {
-                logger.debug("Sending to SFTP service: Stream = " + stream + " , filename = " + fileName);
-            }
-
-            channelSftp.put(stream, fileName, mode.intValue());
-        }
-        catch (SftpException e)
-        {
-            throw new IOException(e.getMessage());
-        }
-    }
-
-    public void storeFile(String fileName, MuleEvent event, OutputHandler outputHandler) throws IOException
-    {
-    	storeFile(fileName, event, outputHandler, WriteMode.OVERWRITE);
-    }
-
-    public void storeFile(String fileName, MuleEvent event, OutputHandler outputHandler, WriteMode mode) throws IOException
-    {
-        OutputStream os = null;
-        try
-        {
+    public void storeFile(String fileName, InputStream stream, WriteMode mode) throws IOException {
+        try {
 
             // Notify sftp put file action
             notifyAction(SFTP_PUT_ACTION, fileName);
 
-            if (logger.isDebugEnabled())
-            {
+            if (logger.isDebugEnabled()) {
+                logger.debug("Sending to SFTP service: Stream = " + stream + " , filename = " + fileName);
+            }
+
+            channelSftp.put(stream, fileName, mode.intValue());
+        } catch (SftpException e) {
+            throw new IOException(e.getMessage());
+        }
+    }
+
+    public void storeFile(String fileName, MuleEvent event, OutputHandler outputHandler) throws IOException {
+        storeFile(fileName, event, outputHandler, WriteMode.OVERWRITE);
+    }
+
+    public void storeFile(String fileName, MuleEvent event, OutputHandler outputHandler, WriteMode mode) throws IOException {
+        OutputStream os = null;
+        try {
+
+            // Notify sftp put file action
+            notifyAction(SFTP_PUT_ACTION, fileName);
+
+            if (logger.isDebugEnabled()) {
                 logger.debug("Sending to SFTP service: OutputHandler = " + outputHandler + " , filename = " + fileName);
             }
 
             os = channelSftp.put(fileName, mode.intValue());
             outputHandler.write(event, os);
-        }
-        catch (SftpException e)
-        {
+        } catch (SftpException e) {
             throw new IOException(e.getMessage());
-        }
-        finally
-        {
-            if (os != null)
-            {
+        } finally {
+            if (os != null) {
                 os.close();
             }
         }
     }
-    
-    public void storeFile(String fileNameLocal, String fileNameRemote) throws IOException
-    {
+
+    public void storeFile(String fileNameLocal, String fileNameRemote) throws IOException {
         storeFile(fileNameLocal, fileNameRemote, WriteMode.OVERWRITE);
     }
 
-    public void storeFile(String fileNameLocal, String fileNameRemote, WriteMode mode) throws IOException
-    {
-        try
-        {
+    public void storeFile(String fileNameLocal, String fileNameRemote, WriteMode mode) throws IOException {
+        try {
             channelSftp.put(fileNameLocal, fileNameRemote, mode.intValue());
-        }
-        catch (SftpException e)
-        {
+        } catch (SftpException e) {
             throw new IOException(e.getMessage());
         }
     }
 
-    private void notifyAction(int action, String fileName)
-    {
-        if (notifier != null)
-        {
+    private void notifyAction(int action, String fileName) {
+        if (notifier != null) {
             notifier.notify(action, currentDirectory + "/" + fileName);
         }
     }
-    
-    public long getSize(String filename) throws IOException
-    {
-        try
-        {
+
+    public long getSize(String filename) throws IOException {
+        try {
             return channelSftp.stat(filename).getSize();
-        }
-        catch (SftpException e)
-        {
+        } catch (SftpException e) {
             throw new IOException(e.getMessage() + " (" + currentDirectory + "/" + filename + ")");
-        }
-    }
-
-    /**
-     * @param filename File name
-     * @return Attributes of the file
-     * @throws IOException If an error occurs
-     */
-    public SftpATTRS getAttr(String filename) throws IOException
-    {
-        try
-        {
-            return channelSftp.stat("./" + filename);
-        }
-        catch (SftpException e)
-        {
-            throw new IOException(e.getMessage());
         }
     }
 
@@ -607,15 +377,11 @@
      * @return Number of seconds since the file was written to
      * @throws IOException If an error occurs
      */
-    public long getLastModifiedTime(String filename) throws IOException
-    {
-        try
-        {
+    public long getLastModifiedTime(String filename) throws IOException {
+        try {
             SftpATTRS attrs = channelSftp.stat("./" + filename);
             return attrs.getMTime() * 1000L;
-        }
-        catch (SftpException e)
-        {
+        } catch (SftpException e) {
             throw new IOException(e.getMessage());
         }
     }
@@ -626,40 +392,30 @@
      * @param directoryName The directory name
      * @throws IOException If an error occurs
      */
-    public void mkdir(String directoryName) throws IOException
-    {
-        try
-        {
-            if (logger.isDebugEnabled())
-            {
+    public void mkdir(String directoryName) throws IOException {
+        try {
+            if (logger.isDebugEnabled()) {
                 logger.debug("Will try to create directory " + directoryName);
             }
             channelSftp.mkdir(directoryName);
-        }
-        catch (SftpException e)
-        {
+        } catch (SftpException e) {
             // Don't throw e.getmessage since we only get "2: No such file"..
             throw new IOException("Could not create the directory '" + directoryName + "', caused by: "
-                                  + e.getMessage());
+                    + e.getMessage());
             // throw new IOException("Could not create the directory '" +
             // directoryName + "' in '" + currentDirectory + "', caused by: " +
             // e.getMessage());
         }
     }
 
-    public void deleteDirectory(String path) throws IOException
-    {
+    public void deleteDirectory(String path) throws IOException {
         path = getAbsolutePath(path);
-        try
-        {
-            if (logger.isDebugEnabled())
-            {
+        try {
+            if (logger.isDebugEnabled()) {
                 logger.debug("Will try to delete directory " + path);
             }
             channelSftp.rmdir(path);
-        }
-        catch (SftpException e)
-        {
+        } catch (SftpException e) {
             throw new IOException(e.getMessage());
         }
     }
@@ -669,22 +425,21 @@
      *
      * @param home The path to home
      */
-    void setHome(String home)
-    {
+    void setHome(String home) {
         this.home = home;
     }
 
     /**
      * @return the ChannelSftp - useful for some tests
      */
-    public ChannelSftp getChannelSftp()
-    {
+    public ChannelSftp getChannelSftp() {
         return channelSftp;
     }
 
     /**
-     * Creates the directory if it not already exists. TODO: check if the SftpUtil &
-     * SftpClient methods can be merged Note, this method is synchronized because it
+     * Creates the directory if it not already exists.
+     * TODO: check if the SftpUtil & SftpClient methods can be merged
+     * Note, this method is synchronized because it
      * in rare cases can be called from two threads at the same time and thus cause
      * an error.
      *
@@ -692,43 +447,34 @@
      * @param newDir
      * @throws IOException
      */
-    public void createSftpDirIfNotExists(ImmutableEndpoint endpoint, String newDir) throws IOException
-    {
+    public void createSftpDirIfNotExists(ImmutableEndpoint endpoint, String newDir) throws IOException {
         String newDirAbs = endpoint.getEndpointURI().getPath() + "/" + newDir;
 
         String currDir = currentDirectory;
 
-        if (logger.isDebugEnabled())
-        {
+        if (logger.isDebugEnabled()) {
             logger.debug("CHANGE DIR FROM " + currentDirectory + " TO " + newDirAbs);
         }
 
         // We need to have a synchronized block if two++ threads tries to
         // create the same directory at the same time
-        synchronized (lock)
-        {
+        synchronized (lock) {
             // Try to change directory to the new dir, if it fails - create it
-            try
-            {
+            try {
                 // This method will throw an exception if the directory does not
                 // exist.
                 changeWorkingDirectory(newDirAbs);
-            }
-            catch (IOException e)
-            {
+            } catch (IOException e) {
                 logger.info("Got an exception when trying to change the working directory to the new dir. "
-                            + "Will try to create the directory " + newDirAbs);
+                        + "Will try to create the directory " + newDirAbs);
                 changeWorkingDirectory(endpoint.getEndpointURI().getPath());
                 mkdir(newDir);
 
                 // Now it should exist!
                 changeWorkingDirectory(newDirAbs);
-            }
-            finally
-            {
+            } finally {
                 changeWorkingDirectory(currDir);
-                if (logger.isDebugEnabled())
-                {
+                if (logger.isDebugEnabled()) {
                     logger.debug("DIR IS NOW BACK TO " + currentDirectory);
                 }
             }
@@ -736,93 +482,73 @@
     }
 
     public String duplicateHandling(String destDir, String filename, String duplicateHandling)
-            throws IOException
-    {
-        if (duplicateHandling.equals(SftpConnector.PROPERTY_DUPLICATE_HANDLING_ASS_SEQ_NO))
-        {
+            throws IOException {
+        if (duplicateHandling.equals(SftpConnector.PROPERTY_DUPLICATE_HANDLING_ASS_SEQ_NO)) {
             filename = createUniqueName(destDir, filename);
-        }
-        else if (duplicateHandling.equals(SftpConnector.PROPERTY_DUPLICATE_HANDLING_THROW_EXCEPTION))
-        {
-            if (fileAlreadyExists(destDir, filename))
-            {
+        } else if (duplicateHandling.equals(SftpConnector.PROPERTY_DUPLICATE_HANDLING_THROW_EXCEPTION)) {
+            if (fileAlreadyExists(destDir, filename)) {
                 throw new IOException("File already exists: " + filename);
             }
         }
         return filename;
     }
 
-    private boolean fileAlreadyExists(String destDir, String filename) throws IOException
-    {
+    private boolean fileAlreadyExists(String destDir, String filename) throws IOException {
         logger.warn("listing files for: " + destDir + "/" + filename);
         String[] files = listFiles(destDir);
-        for (String file : files)
-        {
-            if (file.equals(filename))
-            {
+        for (String file : files) {
+            if (file.equals(filename)) {
                 return true;
             }
         }
         return false;
     }
 
-    private String createUniqueName(String dir, String path) throws IOException
-    {
+    private String createUniqueName(String dir, String path) throws IOException {
         int fileIdx = 1;
 
         String filename;
         String fileType;
         int fileTypeIdx = path.lastIndexOf('.');
-        if (fileTypeIdx == -1)
-        {
+        if (fileTypeIdx == -1) {
             // No file type/extension found
             filename = path;
             fileType = "";
-        }
-        else
-        {
+        } else {
             fileType = path.substring(fileTypeIdx); // Let the fileType include the
             // leading '.'
             filename = path.substring(0, fileTypeIdx);
         }
 
-        if (logger.isDebugEnabled())
-        {
+        if (logger.isDebugEnabled()) {
             logger.debug("Create a unique name for: " + path + " (" + dir + " - " + filename + " - "
-                         + fileType + ")");
+                    + fileType + ")");
         }
 
         String uniqueFilename = filename;
         String[] existingFiles = listFiles(getAbsolutePath(dir));
 
-        while (existsFile(existingFiles, uniqueFilename, fileType))
-        {
+        while (existsFile(existingFiles, uniqueFilename, fileType)) {
             uniqueFilename = filename + '_' + fileIdx++;
         }
 
         uniqueFilename = uniqueFilename + fileType;
-        if (!path.equals(uniqueFilename) && logger.isInfoEnabled())
-        {
+        if (!path.equals(uniqueFilename) && logger.isInfoEnabled()) {
             logger.info("A file with the original filename (" + dir + "/" + path
-                        + ") already exists, new name: " + uniqueFilename);
-        }
-        if (logger.isDebugEnabled())
-        {
+                    + ") already exists, new name: " + uniqueFilename);
+        }
+        if (logger.isDebugEnabled()) {
             logger.debug("Unique name returned: " + uniqueFilename);
         }
         return uniqueFilename;
     }
 
-    private boolean existsFile(String[] files, String filename, String fileType)
-    {
+    private boolean existsFile(String[] files, String filename, String fileType) {
         boolean existsFile = false;
         filename += fileType;
-        for (String file : files)
-        {
-            if (file.equals(filename))
-            {
-                if (logger.isDebugEnabled())
-                {
+        for (String file : files) {
+            if (file.equals(filename)) {
+                if (logger.isDebugEnabled()) {
                     logger.debug("Found existing file: " + file);
                 }
                 existsFile = true;
@@ -831,66 +557,53 @@
         return existsFile;
     }
 
-    public void chmod(String path, int permissions) throws SftpException
-    {
+    public void chmod(String path, int permissions) throws SftpException {
         path = getAbsolutePath(path);
-        if (logger.isDebugEnabled())
-        {
+        if (logger.isDebugEnabled()) {
             logger.debug("Will try to chmod directory '" + path + "' to permission " + permissions);
         }
         channelSftp.chmod(permissions, path);
     }
 
-    public void setNotifier(SftpNotifier notifier)
-    {
+    public void setNotifier(SftpNotifier notifier) {
         this.notifier = notifier;
     }
 
-    public String getHost()
-    {
+    public String getHost() {
         return host;
     }
 
-    public void recursivelyDeleteDirectory(String dir) throws IOException
-    {
+    public void recursivelyDeleteDirectory(String dir) throws IOException {
         this.changeWorkingDirectory(dir);
         String[] directories = this.listDirectories();
         String[] files = this.listFiles();
-        for (int i = 0; i < directories.length; i++)
-        {
-            recursivelyDeleteDirectory(directories[i]);
-        }
-        for (int i = 0; i < files.length; i++)
-        {
+        for (String directory : directories) {
+            recursivelyDeleteDirectory(directory);
+        }
+        for (int i = 0; i < files.length; i++) {
             deleteFile(files[i]);
         }
         this.changeWorkingDirectory("..");
         this.deleteDirectory(dir);
     }
 
-    public void setPreferredAuthenticationMethods(String preferredAuthenticationMethods)
-    {
+    public void setPreferredAuthenticationMethods(String preferredAuthenticationMethods) {
         this.preferredAuthenticationMethods = preferredAuthenticationMethods;
     }
 
-    public enum WriteMode
-    {
-        APPEND
-                {
-                    @Override
-                    public int intValue()
-                    {
-                        return ChannelSftp.APPEND;
-                    }
-                },
-        OVERWRITE
-                {
-                    @Override
-                    public int intValue()
-                    {
-                        return ChannelSftp.OVERWRITE;
-                    }
-                };
+    public enum WriteMode {
+        APPEND {
+            @Override
+            public int intValue() {
+                return ChannelSftp.APPEND;
+            }
+        },
+        OVERWRITE {
+            @Override
+            public int intValue() {
+                return ChannelSftp.OVERWRITE;
+            }
+        };
 
         public abstract int intValue();
     }
